--- conflicted
+++ resolved
@@ -506,14 +506,6 @@
 						except:
 							pass
 
-<<<<<<< HEAD
-	# Connect mixer to main output
-	try:
-		jclient.connect("zynmixer:output_a", "system:playback_1")
-		jclient.connect("zynmixer:output_b", "system:playback_2")
-	except:
-		pass
-=======
 		#Connect MIDI-Input on Audio-FXs, if it exist ... (i.e. x42 AutoTune)
 		if layer.engine.type=="Audio Effect":
 			midi_ports=jclient.get_ports(layer.get_midi_jackname(), is_input=True, is_midi=True, is_physical=False)
@@ -523,52 +515,13 @@
 				except:
 					pass
 
-	headphones_out = jclient.get_ports("Headphones", is_input=True, is_audio=True)
-
-	if len(headphones_out)==2 or not zynthian_gui_config.show_cpu_status:
-		sysout_conports_1 = jclient.get_all_connections("system:playback_1")
-		sysout_conports_2 = jclient.get_all_connections("system:playback_2")
-
-		#Setup headphones connections if enabled ...
-		if len(headphones_out)==2:
-			#Prepare for setup headphones connections
-			headphones_conports_1=jclient.get_all_connections("Headphones:playback_1")
-			headphones_conports_2=jclient.get_all_connections("Headphones:playback_2")
-
-			#Disconnect ports from headphones (those that are not connected to System Out, if any ...)
-			for cp in headphones_conports_1:
-				if cp not in sysout_conports_1:
-					try:
-						jclient.disconnect(cp,headphones_out[0])
-					except:
-						pass
-			for cp in headphones_conports_2:
-				if cp not in sysout_conports_2:
-					try:
-						jclient.disconnect(cp,headphones_out[1])
-					except:
-						pass
-
-			#Connect ports to headphones (those currently connected to System Out)
-			for cp in sysout_conports_1:
-				try:
-					jclient.connect(cp,headphones_out[0])
-				except:
-					pass
-			for cp in sysout_conports_2:
-				try:
-					jclient.connect(cp,headphones_out[1])
-				except:
-					pass
-
-		#Setup dpmeter connections if enabled ...
-		if not zynthian_gui_config.show_cpu_status:
-			#Prepare for setup dpmeter connections
-			dpmeter_out = jclient.get_ports("jackpeak", is_input=True, is_audio=True)
-			dpmeter_conports_1=jclient.get_all_connections("jackpeak:input_a")
-			dpmeter_conports_2=jclient.get_all_connections("jackpeak:input_b")
->>>>>>> 1596363b
-
+
+	# Connect mixer to main output
+	try:
+		jclient.connect("zynmixer:output_a", "system:playback_1")
+		jclient.connect("zynmixer:output_b", "system:playback_2")
+	except:
+		pass
 	# Connect mixer to headphones
 	try:
 		jclient.connect("zynmixer:output_a", "Headphones:playback_1")
