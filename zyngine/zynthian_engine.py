# -*- coding: utf-8 -*-
#******************************************************************************
# ZYNTHIAN PROJECT: Zynthian Engine (zynthian_engine)
# 
# zynthian_engine is the base class for the Zynthian Synth Engine
# 
# Copyright (C) 2015-2016 Fernando Moyano <jofemodo@zynthian.org>
#
#******************************************************************************
# 
# This program is free software; you can redistribute it and/or
# modify it under the terms of the GNU General Public License as
# published by the Free Software Foundation; either version 2 of
# the License, or any later version.
#
# This program is distributed in the hope that it will be useful,
# but WITHOUT ANY WARRANTY; without even the implied warranty of
# MERCHANTABILITY or FITNESS FOR A PARTICULAR PURPOSE. See the
# GNU General Public License for more details.
#
# For a full copy of the GNU General Public License see the LICENSE.txt file.
# 
#******************************************************************************

#import sys
import os
import copy
import json
import liblo
import logging
import pexpect
from time import sleep
from os.path import isfile, isdir, join
from string import Template
from collections import OrderedDict

from . import zynthian_controller

#--------------------------------------------------------------------------------
# Basic Engine Class: Spawn a proccess & manage IPC communication using pexpect
#--------------------------------------------------------------------------------

class zynthian_basic_engine:

	# ---------------------------------------------------------------------------
	# Data dirs 
	# ---------------------------------------------------------------------------

	config_dir = os.environ.get('ZYNTHIAN_CONFIG_DIR',"/zynthian/config")
	data_dir = os.environ.get('ZYNTHIAN_DATA_DIR',"/zynthian/zynthian-data")
	my_data_dir = os.environ.get('ZYNTHIAN_MY_DATA_DIR',"/zynthian/zynthian-my-data")
	ex_data_dir = os.environ.get('ZYNTHIAN_EX_DATA_DIR',"/media/usb0")

	# ---------------------------------------------------------------------------
	# Initialization
	# ---------------------------------------------------------------------------

	def __init__(self, name=None, command=None, prompt=None):
		self.name = name

		self.proc = None
		self.proc_timeout = 20
		self.proc_start_sleep = None
		self.command = command
		self.command_prompt = prompt


	def __del__(self):
		self.stop()


	# ---------------------------------------------------------------------------
	# Subproccess Management & IPC
	# ---------------------------------------------------------------------------

	def start(self):
		if not self.proc:
			logging.info("Starting Engine {}".format(self.name))
			try:
				logging.debug("Command: {}".format(self.command))
				self.proc=pexpect.spawn(self.command, timeout=self.proc_timeout)

				self.proc.delaybeforesend = 0

				output = self.proc_get_output()

				if self.proc_start_sleep:
					sleep(self.proc_start_sleep)

				return output

			except Exception as err:
				logging.error("Can't start engine {} => {}".format(self.name, err))


	def stop(self):
		if self.proc:
			try:
				logging.info("Stoping Engine " + self.name)
				self.proc.terminate()
				sleep(0.2)
				self.proc.terminate(True)
				self.proc=None
			except Exception as err:
				logging.error("Can't stop engine {} => {}".format(self.name, err))


	def proc_get_output(self):
		if self.command_prompt:
			self.proc.expect(self.command_prompt)
			return self.proc.before.decode()
		else:
			logging.warning("Command Prompt is not defined!")
			return None


	def proc_cmd(self, cmd):
		if self.proc:
			try:
				#logging.debug("proc command: "+cmd)
				self.proc.sendline(cmd)
				out=self.proc_get_output()
				#logging.debug("proc output:\n{}".format(out))
			except Exception as err:
				out=""
				logging.error("Can't exec engine command: {} => {}".format(cmd, err))
			return out


#------------------------------------------------------------------------------
# Synth Engine Base Class
#------------------------------------------------------------------------------

class zynthian_engine(zynthian_basic_engine):

	# ---------------------------------------------------------------------------
	# Default Controllers & Screens
	# ---------------------------------------------------------------------------

	# Standard MIDI Controllers
	_ctrls=[
		['volume',7,96],
		['modulation',1,0],
		['pan',10,64],
		['sustain',64,'off',['off','on']]
	]

	# Controller Screens
	_ctrl_screens=[
		['main',['volume','modulation','pan','sustain']]
	]

	# ---------------------------------------------------------------------------
	# Config variables
	# ---------------------------------------------------------------------------

	# ---------------------------------------------------------------------------
	# Initialization
	# ---------------------------------------------------------------------------

	def __init__(self, zyngui=None):
		super().__init__()

		self.zyngui=zyngui

		self.type = "MIDI Synth"
		self.nickname = ""
		self.jackname = ""

		self.loading = 0
		self.layers = []

		self.options = {
			'clone': True,
			'note_range': True,
			'audio_route': True,
			'midi_chan': True,
			'drop_pc': False
		}

		self.osc_target = None
		self.osc_target_port = None
		self.osc_server = None
		self.osc_server_port = None
		self.osc_server_url = None

		self.preset_favs = None
		self.preset_favs_fpath = None

		self.learned_cc = [[None for c in range(128)] for chan in range(16)]
		self.learned_zctrls = {}


	def __del__(self):
		self.stop()


	def reset(self):
		#Reset Vars
		self.loading=0
		self.loading_snapshot=False
		#TODO: OSC, IPC, ...


	def config_remote_display(self):
<<<<<<< HEAD
		if 'ZYNTHIAN_X11_SSH' in os.environ and 'SSH_CLIENT' in os.environ and 'DISPLAY' in os.environ:
=======
		fvars={}
		if os.environ.get('ZYNTHIANX'):
			fvars['DISPLAY']=os.environ.get('ZYNTHIANX')
		else:
			try:
				with open("/root/.remote_display_env","r") as fh:
					lines = fh.readlines()
					for line in lines:
						parts=line.strip().split('=')
						if len(parts)>=2 and parts[1]: fvars[parts[0]]=parts[1]
			except:
				fvars['DISPLAY']=""

		self.command_env=os.environ.copy()
		if 'DISPLAY' not in fvars or not fvars['DISPLAY'] or fvars['DISPLAY'] == 'NONE':
			logging.info("NO REMOTE DISPLAY")
			return False
		else:
			logging.info("REMOTE DISPLAY: %s" % fvars['DISPLAY'])
			for f,v in fvars.items():
				self.command_env[f] = v
>>>>>>> ded24c49
			return True
		if os.system('systemctl -q is-active vncserver@\:1'):
			return False
		os.environ['DISPLAY'] = ':1'
		return True


	# ---------------------------------------------------------------------------
	# Loading GUI signalization
	# ---------------------------------------------------------------------------

	def start_loading(self):
		self.loading=self.loading+1
		if self.loading<1: self.loading=1
		if self.zyngui:
			self.zyngui.start_loading()

	def stop_loading(self):
		self.loading=self.loading-1
		if self.loading<0: self.loading=0
		if self.zyngui:
			self.zyngui.stop_loading()

	def reset_loading(self):
		self.loading=0
		if self.zyngui:
			self.zyngui.stop_loading()

	# ---------------------------------------------------------------------------
	# Refresh Management
	# ---------------------------------------------------------------------------

	def refresh_all(self, refresh=True):
		for layer in self.layers:
			layer.refresh_flag=refresh

	# ---------------------------------------------------------------------------
	# OSC Management
	# ---------------------------------------------------------------------------

	def osc_init(self, target_port=None, proto=liblo.UDP):
		if target_port:
			self.osc_target_port=target_port
		try:
			self.osc_target=liblo.Address('localhost',self.osc_target_port,proto)
			logging.info("OSC target in port %s" % str(self.osc_target_port))
			self.osc_server=liblo.ServerThread(None,proto)
			self.osc_server_port=self.osc_server.get_port()
			self.osc_server_url=liblo.Address('localhost',self.osc_server_port,proto).get_url()
			logging.info("OSC server running in port %s" % str(self.osc_server_port))
			self.osc_add_methods()
			self.osc_server.start()
		except liblo.AddressError as err:
			logging.error("OSC Server can't be initialized (%s). Running without OSC feedback." % err)


	def osc_end(self):
		if self.osc_server:
			try:
				#self.osc_server.stop()
				logging.info("OSC server stopped")
			except Exception as err:
				logging.error("Can't stop OSC server => %s" % err)


	def osc_add_methods(self):
		self.osc_server.add_method(None, None, self.cb_osc_all)


	def cb_osc_all(self, path, args, types, src):
		logging.info("OSC MESSAGE '%s' from '%s'" % (path, src.url))
		for a, t in zip(args, types):
			logging.debug("argument of type '%s': %s" % (t, a))


	# ---------------------------------------------------------------------------
	# Generating list from different sources
	# ---------------------------------------------------------------------------

	@staticmethod
	def get_filelist(dpath, fext):
		res=[]
		if isinstance(dpath, str): dpath=[('_', dpath)]
		fext='.'+fext
		xlen=len(fext)
		i=0
		for dpd in dpath:
			dp=dpd[1]
			dn=dpd[0]
			try:
				for f in sorted(os.listdir(dp)):
					if not f.startswith('.') and isfile(join(dp,f)) and f[-xlen:].lower()==fext:
						title=str.replace(f[:-xlen], '_', ' ')
						if dn!='_': title=dn+'/'+title
						#print("filelist => "+title)
						res.append([join(dp,f),i,title,dn,f])
						i=i+1
			except:
				pass

		return res


	@staticmethod
	def get_dirlist(dpath, exclude_empty=True):
		res=[]
		if isinstance(dpath, str): dpath=[('_', dpath)]
		i=0
		for dpd in dpath:
			dp=dpd[1]
			dn=dpd[0]
			try:
				for f in sorted(os.listdir(dp)):
					if exclude_empty and next(os.scandir(join(dp,f)), None) is None:
						continue
					if not f.startswith('.') and isdir(join(dp,f)):
						title,ext=os.path.splitext(f)
						title=str.replace(title, '_', ' ')
						if dn!='_': title=dn+'/'+title
						#print("dirlist => "+title)
						res.append([join(dp,f),i,title,dn,f])
						i=i+1
			except:
				pass

		return res


	@staticmethod
	def get_cmdlist(cmd):
		res=[]
		i=0
		output=check_output(cmd, shell=True)
		lines=output.decode('utf8').split('\n')
		for f in lines:
			title=str.replace(f, '_', ' ')
			res.append([f,i,title])
			i=i+1
		return res


	# ---------------------------------------------------------------------------
	# Layer Management
	# ---------------------------------------------------------------------------

	def add_layer(self, layer):
		self.layers.append(layer)
		layer.jackname = self.jackname


	def del_layer(self, layer):
		self.layers.remove(layer)
		layer.jackname = None


	def del_all_layers(self):
		for layer in self.layers:
			self.del_layer(layer)


	# ---------------------------------------------------------------------------
	# MIDI Channel Management
	# ---------------------------------------------------------------------------

	def set_midi_chan(self, layer):
		pass


	def get_active_midi_channels(self):
		chans=[]
		for layer in self.layers:
			if layer.midi_chan is None:
				return None
			elif layer.midi_chan>=0 and layer.midi_chan<=15:
				chans.append(layer.midi_chan)
		return chans


	# ---------------------------------------------------------------------------
	# Bank Management
	# ---------------------------------------------------------------------------


	def get_bank_list(self, layer=None):
		logging.info('Getting Bank List for %s: NOT IMPLEMENTED!' % self.name)


	def set_bank(self, layer, bank):
		self.zyngui.zynmidi.set_midi_bank_msb(layer.get_midi_chan(), bank[1])
		return True


	# ---------------------------------------------------------------------------
	# Preset Management
	# ---------------------------------------------------------------------------

	def get_preset_list(self, bank):
		logging.info('Getting Preset List for %s: NOT IMPLEMENTED!' % self.name),'PD'


	def set_preset(self, layer, preset, preload=False):
		if isinstance(preset[1],int):
			self.zyngui.zynmidi.set_midi_prg(layer.get_midi_chan(), preset[1])
		else:
			self.zyngui.zynmidi.set_midi_preset(layer.get_midi_chan(), preset[1][0], preset[1][1], preset[1][2])
		return True


	def cmp_presets(self, preset1, preset2):
		try:
			if preset1[1][0]==preset2[1][0] and preset1[1][1]==preset2[1][1] and preset1[1][2]==preset2[1][2]:
				return True
			else:
				return False
		except:
			return False


	# ---------------------------------------------------------------------------
	# Preset Favorites Management
	# ---------------------------------------------------------------------------

	def toggle_preset_fav(self, layer, preset):
		if self.preset_favs is None:
			self.load_preset_favs()

		try:
			del self.preset_favs[str(preset[0])]
			fav_status = False
		except:
			self.preset_favs[str(preset[0])]=[layer.bank_info, preset]
			fav_status = True

		try:
			with open(self.preset_favs_fpath, 'w') as f:
				json.dump(self.preset_favs, f)
		except Exception as e:
			logging.error("Can't save preset favorites! => {}".format(e))

		return fav_status


	def get_preset_favs(self, layer):
		if self.preset_favs is None:
			self.load_preset_favs()

		return self.preset_favs


	def is_preset_fav(self, preset):
		if self.preset_favs is None:
			self.load_preset_favs()

		#if str(preset[0]) in [str(item[1][0]) for item in self.preset_favs.values()]:
		if str(preset[0]) in self.preset_favs:
			return True
		else:
			return False


	def load_preset_favs(self):
		if self.nickname:
			fname = self.nickname.replace("/","_")
			self.preset_favs_fpath = self.my_data_dir + "/preset-favorites/" + fname + ".json"

			try:
				with open(self.preset_favs_fpath) as f:
					self.preset_favs = json.load(f, object_pairs_hook=OrderedDict)
			except:
				self.preset_favs = OrderedDict()

		else:
			logging.warning("Can't load preset favorites until the engine have a nickname!")


	# ---------------------------------------------------------------------------
	# Controllers Management
	# ---------------------------------------------------------------------------

	# Get zynthian controllers dictionary:
	# + Default implementation uses a static controller definition array
	def get_controllers_dict(self, layer):
		midich=layer.get_midi_chan()
		zctrls=OrderedDict()

		if self._ctrls is not None:
			for ctrl in self._ctrls:
				options={}

				#OSC control =>
				if isinstance(ctrl[1],str):
					#replace variables ...
					tpl=Template(ctrl[1])
					cc=tpl.safe_substitute(ch=midich)
					try:
						cc=tpl.safe_substitute(i=layer.part_i)
					except:
						pass
					#set osc_port option ...
					if self.osc_target_port>0:
						options['osc_port']=self.osc_target_port
					#debug message
					logging.debug('CONTROLLER %s OSC PATH => %s' % (ctrl[0],cc))
				#MIDI Control =>
				else:
					cc=ctrl[1]

				#Build controller depending on array length ...
				if len(ctrl)>4:
					if isinstance(ctrl[4],str):
						zctrl=zynthian_controller(self,ctrl[4],ctrl[0])
					else:
						zctrl=zynthian_controller(self,ctrl[0])
						zctrl.graph_path=ctrl[4]
					zctrl.setup_controller(midich,cc,ctrl[2],ctrl[3])
				elif len(ctrl)>3:
					zctrl=zynthian_controller(self,ctrl[0])
					zctrl.setup_controller(midich,cc,ctrl[2],ctrl[3])
				else:
					zctrl=zynthian_controller(self,ctrl[0])
					zctrl.setup_controller(midich,cc,ctrl[2])

				#Set controller extra options
				if len(options)>0:
					zctrl.set_options(options)

				zctrls[zctrl.symbol]=zctrl
		return zctrls


	def generate_ctrl_screens(self, zctrl_dict=None):
		if zctrl_dict is None:
			zctrl_dict=self.zctrl_dict

		if self._ctrl_screens is None:
			self._ctrl_screens=[]

		c=1
		ctrl_set=[]
		for symbol, zctrl in zctrl_dict.items():
			try:
				#logging.debug("CTRL {}".format(symbol))
				ctrl_set.append(symbol)
				if len(ctrl_set)>=4:
					#logging.debug("ADDING CONTROLLER SCREEN {}#{}".format(self.nickname,c))
					self._ctrl_screens.append(["{}#{}".format(self.nickname,c),ctrl_set])
					ctrl_set=[]
					c=c+1
			except Exception as err:
				logging.error("Generating Controller Screens => {}".format(err))

		if len(ctrl_set)>=1:
			#logging.debug("ADDING CONTROLLER SCREEN #"+str(c))
			self._ctrl_screens.append(["{}#{}".format(self.nickname,c),ctrl_set])


	def send_controller_value(self, zctrl):
		raise Exception("NOT IMPLEMENTED!")


	#----------------------------------------------------------------------------
	# MIDI learning
	#----------------------------------------------------------------------------

	def init_midi_learn(self, zctrl):
		logging.info("Learning '{}' ({}) ...".format(zctrl.symbol,zctrl.get_path()))


	def midi_unlearn(self, zctrl):
		if zctrl.get_path() in self.learned_zctrls:
			logging.info("Unlearning '{}' ...".format(zctrl.symbol))
			try:
				self.learned_cc[zctrl.midi_learn_chan][zctrl.midi_learn_cc] = None
				del self.learned_zctrls[zctrl.get_path()]
				return zctrl._unset_midi_learn()
			except Exception as e:
				logging.warning("Can't unlearn => {}".format(e))


	def set_midi_learn(self, zctrl ,chan, cc):
		try:
			# Clean current binding if any ...
			try:
				self.learned_cc[chan][cc].midi_unlearn()
			except:
				pass
			# Add midi learning info
			self.learned_zctrls[zctrl.get_path()] = zctrl
			self.learned_cc[chan][cc] = zctrl
			return zctrl._set_midi_learn(chan, cc)
		except Exception as e:
			logging.error("Can't learn {} => {}".format(zctrl.symbol, e))


	def keep_midi_learn(self, zctrl):
		try:
			zpath = zctrl.get_path()
			old_zctrl = self.learned_zctrls[zpath]
			chan = old_zctrl.midi_learn_chan
			cc = old_zctrl.midi_learn_cc
			self.learned_zctrls[zpath] = zctrl
			self.learned_cc[chan][cc] = zctrl
			return zctrl._set_midi_learn(chan, cc)
		except:
			pass


	def reset_midi_learn(self):
		logging.info("Reset MIDI-learn ...")
		self.learned_zctrls = {}
		self.learned_cc = [[None for chan in range(16)] for cc in range(128)]


	def cb_midi_learn(self, zctrl, chan, cc):
		return self.set_midi_learn(zctrl, chan, cc)


	#----------------------------------------------------------------------------
	# MIDI CC processing
	#----------------------------------------------------------------------------

	def midi_control_change(self, chan, ccnum, val):
		try:
			self.learned_cc[chan][ccnum].midi_control_change(val)
		except:
			pass


	def midi_zctrl_change(self, zctrl, val):
		try:
			if val!=zctrl.get_value():
				zctrl.set_value(val)
				#logging.debug("MIDI CC {} -> '{}' = {}".format(zctrl.midi_cc, zctrl.name, val))

				#Refresh GUI controller in screen when needed ...
				if (self.zyngui.active_screen=='control' and not self.zyngui.modal_screen) or self.zyngui.modal_screen=='alsa_mixer':
					self.zyngui.screens['control'].set_controller_value(zctrl)

		except Exception as e:
			logging.debug(e)


	# ---------------------------------------------------------------------------
	# Layer "Path" String
	# ---------------------------------------------------------------------------

	def get_path(self, layer):
		return self.nickname


	# ---------------------------------------------------------------------------
	# Options and Extended Config
	# ---------------------------------------------------------------------------

	def get_options(self):
		return self.options


	def get_extended_config(self):
		return None


	def set_extended_config(self, xconfig):
		pass

	# ---------------------------------------------------------------------------
	# API methods
	# ---------------------------------------------------------------------------

	@classmethod
	def get_zynapi_methods(cls):
		return [f for f in dir(cls) if f.startswith('zynapi_')]
		#callable(f) and


#******************************************************************************<|MERGE_RESOLUTION|>--- conflicted
+++ resolved
@@ -62,6 +62,7 @@
 		self.proc_timeout = 20
 		self.proc_start_sleep = None
 		self.command = command
+		self.command_env = None
 		self.command_prompt = prompt
 
 
@@ -203,36 +204,13 @@
 
 
 	def config_remote_display(self):
-<<<<<<< HEAD
 		if 'ZYNTHIAN_X11_SSH' in os.environ and 'SSH_CLIENT' in os.environ and 'DISPLAY' in os.environ:
-=======
-		fvars={}
-		if os.environ.get('ZYNTHIANX'):
-			fvars['DISPLAY']=os.environ.get('ZYNTHIANX')
-		else:
-			try:
-				with open("/root/.remote_display_env","r") as fh:
-					lines = fh.readlines()
-					for line in lines:
-						parts=line.strip().split('=')
-						if len(parts)>=2 and parts[1]: fvars[parts[0]]=parts[1]
-			except:
-				fvars['DISPLAY']=""
-
-		self.command_env=os.environ.copy()
-		if 'DISPLAY' not in fvars or not fvars['DISPLAY'] or fvars['DISPLAY'] == 'NONE':
-			logging.info("NO REMOTE DISPLAY")
+			return True
+		elif os.system('systemctl -q is-active vncserver@\:1'):
 			return False
 		else:
-			logging.info("REMOTE DISPLAY: %s" % fvars['DISPLAY'])
-			for f,v in fvars.items():
-				self.command_env[f] = v
->>>>>>> ded24c49
+			self.command_env['DISPLAY'] = ':1'
 			return True
-		if os.system('systemctl -q is-active vncserver@\:1'):
-			return False
-		os.environ['DISPLAY'] = ':1'
-		return True
 
 
 	# ---------------------------------------------------------------------------
