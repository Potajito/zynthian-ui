--- conflicted
+++ resolved
@@ -701,13 +701,9 @@
 
 
 	def reset_audio_out(self):
-<<<<<<< HEAD
 		self.audio_out=["system:playback_1", "system:playback_2"]
 		if self.midi_chan != None:
 			self.audio_out = ["zynmixer:input_%02da"%(self.midi_chan + 1), "zynmixer:input_%02db"%(self.midi_chan + 1)]
-=======
-		self.audio_out = ["system:playback_1", "system:playback_2"]
->>>>>>> 1596363b
 		self.zyngui.zynautoconnect_audio()
 
 
