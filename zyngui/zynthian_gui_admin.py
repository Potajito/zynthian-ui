#!/usr/bin/python3
# -*- coding: utf-8 -*-
#******************************************************************************
# ZYNTHIAN PROJECT: Zynthian GUI
# 
# Zynthian GUI Admin Class
# 
# Copyright (C) 2015-2016 Fernando Moyano <jofemodo@zynthian.org>
#
#******************************************************************************
# 
# This program is free software; you can redistribute it and/or
# modify it under the terms of the GNU General Public License as
# published by the Free Software Foundation; either version 2 of
# the License, or any later version.
#
# This program is distributed in the hope that it will be useful,
# but WITHOUT ANY WARRANTY; without even the implied warranty of
# MERCHANTABILITY or FITNESS FOR A PARTICULAR PURPOSE. See the
# GNU General Public License for more details.
#
# For a full copy of the GNU General Public License see the LICENSE.txt file.
# 
#******************************************************************************

import os
import re
import sys
import signal
import logging
from time import sleep
from threading  import Thread
from subprocess import check_output, Popen, PIPE, STDOUT

# Zynthian specific modules
import zynconf
from . import zynthian_gui_config
from . import zynthian_gui_selector

#-------------------------------------------------------------------------------
# Zynthian Admin GUI Class
#-------------------------------------------------------------------------------
class zynthian_gui_admin(zynthian_gui_selector):

	data_dir = os.environ.get('ZYNTHIAN_DATA_DIR',"/zynthian/zynthian-data")
	sys_dir = os.environ.get('ZYNTHIAN_SYS_DIR',"/zynthian/zynthian-sys")


	def __init__(self):
		self.commands=None
		self.thread=None
		self.child_pid=None
		self.last_action=None

		super().__init__('Action', True)

		if self.zyngui.allow_headphones():
			self.default_rbpi_headphones()

		self.default_vncserver()


	def fill_list(self):
		self.list_data=[]

		if self.zyngui.allow_headphones():
			if zynthian_gui_config.rbpi_headphones:
				self.list_data.append((self.stop_rbpi_headphones,0,"[x] RBPi Headphones"))
			else:
				self.list_data.append((self.start_rbpi_headphones,0,"[  ] RBPi Headphones"))

		if zynthian_gui_config.midi_single_active_channel:
			self.list_data.append((self.toggle_single_channel,0,"->  Stage Mode"))
		else:
			self.list_data.append((self.toggle_single_channel,0,"=>  Multi-timbral Mode"))

		if zynthian_gui_config.midi_prog_change_zs3:
			self.list_data.append((self.toggle_prog_change_zs3,0,"[x] Program Change ZS3"))
		else:
			self.list_data.append((self.toggle_prog_change_zs3,0,"[  ] Program Change ZS3"))

		if zynthian_gui_config.preset_preload_noteon:
			self.list_data.append((self.toggle_preset_preload_noteon,0,"[x] Preset Preload"))
		else:
			self.list_data.append((self.toggle_preset_preload_noteon,0,"[  ] Preset Preload"))

		if zynthian_gui_config.snapshot_mixer_settings:
			self.list_data.append((self.toggle_snapshot_mixer_settings,0,"[x] Audio Levels on Snapshots"))
		else:
			self.list_data.append((self.toggle_snapshot_mixer_settings,0,"[  ] Audio Levels on Snapshots"))

		if zynthian_gui_config.midi_filter_output:
			self.list_data.append((self.toggle_midi_filter_output,0,"[x] MIDI Filter Ouput"))
		else:
			self.list_data.append((self.toggle_midi_filter_output,0,"[  ] MIDI Filter Output"))

		if zynthian_gui_config.midi_sys_enabled:
			self.list_data.append((self.toggle_midi_sys,0,"[x] MIDI System Messages"))
		else:
			self.list_data.append((self.toggle_midi_sys,0,"[  ] MIDI System Messages"))

		if zynconf.is_service_active("jackrtpmidid"):
			self.list_data.append((self.stop_rtpmidi,0,"[x] RTP-MIDI"))
		else:
			self.list_data.append((self.start_rtpmidi,0,"[  ] RTP-MIDI"))

		if zynconf.is_service_active("qmidinet"):
			self.list_data.append((self.stop_qmidinet,0,"[x] QmidiNet (IP Multicast)"))
		else:
			self.list_data.append((self.start_qmidinet,0,"[  ] QmidiNet (IP Multicast)"))

		if zynconf.is_service_active("touchosc2midi"):
			self.list_data.append((self.stop_touchosc2midi,0,"[x] TouchOSC MIDI Bridge"))
		else:
			self.list_data.append((self.start_touchosc2midi,0,"[  ] TouchOSC MIDI Bridge"))

		if zynconf.is_service_active("aubionotes"):
			self.list_data.append((self.stop_aubionotes,0,"[x] AubioNotes (Audio2MIDI)"))
		else:
			self.list_data.append((self.start_aubionotes,0,"[  ] AubioNotes (Audio2MIDI)"))

		self.list_data.append((self.midi_profile,0,"MIDI Profile"))

		self.list_data.append((None,0,"-----------------------------"))
		self.list_data.append((self.network_info,0,"Network Info"))

		if zynconf.is_wifi_active():
			if zynconf.is_service_active("hostapd"):
				self.list_data.append((self.stop_wifi,0,"[x] Wi-Fi Hotspot"))
			else:
				self.list_data.append((self.stop_wifi,0,"[x] Wi-Fi"))
		else:
			self.list_data.append((self.start_wifi,0,"[  ] Wi-Fi"))
			self.list_data.append((self.start_wifi_hotspot,0,"[  ] Wi-Fi Hotspot"))

		if zynconf.is_service_active("vncserver@:1"):
			self.list_data.append((self.stop_vncserver,0,"[x] VNC Server"))
		else:
			self.list_data.append((self.start_vncserver,0,"[  ] VNC Server"))

		self.list_data.append((None,0,"-----------------------------"))
		self.list_data.append((self.test_audio,0,"Test Audio"))
		self.list_data.append((self.test_midi,0,"Test MIDI"))
		self.list_data.append((None,0,"-----------------------------"))
		self.list_data.append((self.zyngui.calibrate_touchscreen,0,"Calibrate Touchscreen"))
		self.list_data.append((self.update_software,0,"Update Software"))
		#self.list_data.append((self.update_system,0,"Update Operating System"))
		self.list_data.append((None,0,"-----------------------------"))
		self.list_data.append((self.restart_gui,0,"Restart UI"))
		#self.list_data.append((self.exit_to_console,0,"Exit to Console"))
		self.list_data.append((self.reboot,0,"Reboot"))
		self.list_data.append((self.power_off,0,"Power Off"))
		super().fill_list()


	def select_action(self, i, t='S'):
		if self.list_data[i][0]:
			self.last_action=self.list_data[i][0]
			self.last_action()


	def set_select_path(self):
		self.select_path.set("Admin")


	def execute_commands(self):
		self.zyngui.start_loading()
		
		error_counter=0
		for cmd in self.commands:
			logging.info("Executing Command: %s" % cmd)
			self.zyngui.add_info("EXECUTING:\n","EMPHASIS")
			self.zyngui.add_info("{}\n".format(cmd))
			try:
				self.proc=Popen(cmd, shell=True, stdout=PIPE, stderr=STDOUT, universal_newlines=True)
				self.zyngui.add_info("RESULT:\n","EMPHASIS")
				for line in self.proc.stdout:
					if re.search("ERROR", line, re.IGNORECASE):
						error_counter+=1
						tag="ERROR"
					elif re.search("Already", line, re.IGNORECASE):
						tag="SUCCESS"
					else:
						tag=None
					logging.info(line.rstrip())
					self.zyngui.add_info(line,tag)
				self.zyngui.add_info("\n")
			except Exception as e:
				logging.error(e)
				self.zyngui.add_info("ERROR: %s\n" % e, "ERROR")

		if error_counter>0:
			logging.info("COMPLETED WITH {} ERRORS!".format(error_counter))
			self.zyngui.add_info("COMPLETED WITH {} ERRORS!".format(error_counter), "WARNING")
		else:
			logging.info("COMPLETED OK!")
			self.zyngui.add_info("COMPLETED OK!", "SUCCESS")

		self.commands=None
		self.zyngui.add_info("\n\n")
		self.zyngui.hide_info_timer(5000)
		self.zyngui.stop_loading()
		self.fill_list()


	def start_command(self,cmds):
		if not self.commands:
			logging.info("Starting Command Sequence ...")
			self.commands=cmds
			self.thread=Thread(target=self.execute_commands, args=())
			self.thread.daemon = True # thread dies with the program
			self.thread.start()


	def killable_execute_commands(self):
		#self.zyngui.start_loading()
		for cmd in self.commands:
			logging.info("Executing Command: %s" % cmd)
			self.zyngui.add_info("EXECUTING:\n","EMPHASIS")
			self.zyngui.add_info("{}\n".format(cmd))
			try:
				proc=Popen(cmd.split(" "), stdout=PIPE, stderr=PIPE)
				self.child_pid=proc.pid
				self.zyngui.add_info("\nPID: %s" % self.child_pid)
				(output, error)=proc.communicate()
				self.child_pid=None
				if error:
					result="ERROR: %s" % error
					logging.error(result)
					self.zyngui.add_info(result,"ERROR")
				if output:
					logging.info(output)
					self.zyngui.add_info(output)
			except Exception as e:
				result="ERROR: %s" % e
				logging.error(result)
				self.zyngui.add_info(result,"ERROR")

		self.commands=None
		self.zyngui.hide_info_timer(5000)
		#self.zyngui.stop_loading()
		self.fill_list()


	def killable_start_command(self,cmds):
		if not self.commands:
			logging.info("Starting Command Sequence ...")
			self.commands=cmds
			self.thread=Thread(target=self.killable_execute_commands, args=())
			self.thread.daemon = True # thread dies with the program
			self.thread.start()


	def kill_command(self):
		if self.child_pid:
			logging.info("Killing process %s" % self.child_pid)
			os.kill(self.child_pid, signal.SIGTERM)
			self.child_pid=None
			if self.last_action==self.test_midi:
				self.zyngui.all_sounds_off()

	#------------------------------------------------------------------------------
	# CONFIG OPTIONS
	#------------------------------------------------------------------------------

	def start_rbpi_headphones(self, save_config=True):
		logging.info("STARTING RBPI HEADPHONES")

		try:
			check_output("systemctl start headphones", shell=True)
			zynthian_gui_config.rbpi_headphones = 1
			# Update Config
			if save_config:
				zynconf.save_config({ 
					"ZYNTHIAN_RBPI_HEADPHONES": str(zynthian_gui_config.rbpi_headphones)
				})
			# Call autoconnect after a little time
			sleep(0.5)
			self.zyngui.zynautoconnect_audio()

		except Exception as e:
			logging.error(e)

		self.fill_list()


	def stop_rbpi_headphones(self, save_config=True):
		logging.info("STOPPING RBPI HEADPHONES")

		try:
			check_output("systemctl stop headphones", shell=True)
			zynthian_gui_config.rbpi_headphones = 0
			# Update Config
			if save_config:
				zynconf.save_config({ 
					"ZYNTHIAN_RBPI_HEADPHONES": str(int(zynthian_gui_config.rbpi_headphones))
				})

		except Exception as e:
			logging.error(e)

		self.fill_list()


	#Start/Stop RBPI Headphones depending on configuration
	def default_rbpi_headphones(self):
		if zynthian_gui_config.rbpi_headphones:
			self.start_rbpi_headphones(False)
		else:
			self.stop_rbpi_headphones(False)


	def toggle_snapshot_mixer_settings(self):
		if zynthian_gui_config.snapshot_mixer_settings:
			logging.info("Mixer Settings on Snapshots OFF")
			zynthian_gui_config.snapshot_mixer_settings=False
		else:
			logging.info("Mixer Settings on Snapshots ON")
			zynthian_gui_config.snapshot_mixer_settings=True

		# Update Config
		zynconf.save_config({ 
			"ZYNTHIAN_UI_SNAPSHOT_MIXER_SETTINGS": str(int(zynthian_gui_config.snapshot_mixer_settings))
		})

		self.fill_list()


	def toggle_midi_filter_output(self):
		if zynthian_gui_config.midi_filter_output:
			logging.info("MIDI Filter Output OFF")
			zynthian_gui_config.midi_filter_output=False
		else:
			logging.info("MIDI Filter Output ON")
			zynthian_gui_config.midi_filter_output=True

		# Update MIDI profile
		zynconf.update_midi_profile({ 
			"ZYNTHIAN_MIDI_FILTER_OUTPUT": str(int(zynthian_gui_config.midi_filter_output))
		})

		self.zyngui.zynautoconnect_midi()
		self.fill_list()


	def toggle_midi_sys(self):
		if zynthian_gui_config.midi_sys_enabled:
			logging.info("MIDI System Messages OFF")
			zynthian_gui_config.midi_sys_enabled=False
		else:
			logging.info("MIDI System Messages ON")
			zynthian_gui_config.midi_sys_enabled=True

		# Update MIDI profile
		zynconf.update_midi_profile({ 
			"ZYNTHIAN_MIDI_SYS_ENABLED": str(int(zynthian_gui_config.midi_sys_enabled))
		})

		self.fill_list()


	def toggle_single_channel(self):
		if zynthian_gui_config.midi_single_active_channel:
			logging.info("Single Channel Mode OFF")
			zynthian_gui_config.midi_single_active_channel=False
		else:
			logging.info("Single Channel Mode ON")
			zynthian_gui_config.midi_single_active_channel=True

		# Update MIDI profile
		zynconf.update_midi_profile({ 
			"ZYNTHIAN_MIDI_SINGLE_ACTIVE_CHANNEL": str(int(zynthian_gui_config.midi_single_active_channel))
		})

		self.zyngui.set_active_channel()
		sleep(0.5)
		self.fill_list()


	def toggle_prog_change_zs3(self):
		if zynthian_gui_config.midi_prog_change_zs3:
			logging.info("ZS3 Program Change OFF")
			zynthian_gui_config.midi_prog_change_zs3=False
		else:
			logging.info("ZS3 Program Change ON")
			zynthian_gui_config.midi_prog_change_zs3=True

		# Save config
		zynconf.update_midi_profile({ 
			"ZYNTHIAN_MIDI_PROG_CHANGE_ZS3": str(int(zynthian_gui_config.midi_prog_change_zs3))
		})

		self.fill_list()


	def toggle_preset_preload_noteon(self):
		if zynthian_gui_config.preset_preload_noteon:
			logging.info("Preset Preload OFF")
			zynthian_gui_config.preset_preload_noteon=False
		else:
			logging.info("Preset Preload ON")
			zynthian_gui_config.preset_preload_noteon=True

		# Save config
		zynconf.update_midi_profile({ 
			"ZYNTHIAN_MIDI_PRESET_PRELOAD_NOTEON": str(int(zynthian_gui_config.preset_preload_noteon))
		})

		self.fill_list()



	def start_qmidinet(self, save_config=True):
		logging.info("STARTING QMIDINET")

		try:
			check_output("systemctl start qmidinet", shell=True)
			zynthian_gui_config.midi_network_enabled = 1
			# Update MIDI profile
			if save_config:
				zynconf.update_midi_profile({ 
					"ZYNTHIAN_MIDI_NETWORK_ENABLED": str(zynthian_gui_config.midi_network_enabled)
				})
			# Call autoconnect after a little time
			sleep(0.5)
			self.zyngui.zynautoconnect_midi()

		except Exception as e:
			logging.error(e)

		self.fill_list()


	def stop_qmidinet(self, save_config=True):
		logging.info("STOPPING QMIDINET")

		try:
			check_output("systemctl stop qmidinet", shell=True)
			zynthian_gui_config.midi_network_enabled = 0
			# Update MIDI profile
			if save_config:
				zynconf.update_midi_profile({ 
					"ZYNTHIAN_MIDI_NETWORK_ENABLED": str(zynthian_gui_config.midi_network_enabled)
				})

		except Exception as e:
			logging.error(e)

		self.fill_list()


	#Start/Stop QMidiNet depending on configuration
	def default_qmidinet(self):
		if zynthian_gui_config.midi_network_enabled:
			self.start_qmidinet(False)
		else:
			self.stop_qmidinet(False)


	def start_rtpmidi(self, save_config=True):
		logging.info("STARTING RTP-MIDI")

		try:
			check_output("systemctl start jackrtpmidid", shell=True)
			zynthian_gui_config.midi_rtpmidi_enabled = 1
			# Update MIDI profile
			if save_config:
				zynconf.update_midi_profile({ 
					"ZYNTHIAN_MIDI_RTPMIDI_ENABLED": str(zynthian_gui_config.midi_rtpmidi_enabled)
				})
			# Call autoconnect after a little time
			sleep(0.5)
			self.zyngui.zynautoconnect_midi()

		except Exception as e:
			logging.error(e)

		self.fill_list()


	def stop_rtpmidi(self, save_config=True):
		logging.info("STOPPING RTP-MIDI")

		try:
			check_output("systemctl stop jackrtpmidid", shell=True)
			zynthian_gui_config.midi_rtpmidi_enabled = 0
			# Update MIDI profile
			if save_config:
				zynconf.update_midi_profile({ 
					"ZYNTHIAN_MIDI_RTPMIDI_ENABLED": str(zynthian_gui_config.midi_rtpmidi_enabled)
				})

		except Exception as e:
			logging.error(e)

		self.fill_list()


	#Start/Stop RTP-MIDI depending on configuration
	def default_rtpmidi(self):
		if zynthian_gui_config.midi_rtpmidi_enabled:
			self.start_rtpmidi(False)
		else:
			self.stop_rtpmidi(False)


	def start_touchosc2midi(self, save_config=True):
		logging.info("STARTING touchosc2midi")
		try:
			check_output("systemctl start touchosc2midi", shell=True)
			zynthian_gui_config.midi_touchosc_enabled = 1
			# Update MIDI profile
			if save_config:
				zynconf.update_midi_profile({ 
					"ZYNTHIAN_MIDI_TOUCHOSC_ENABLED": str(zynthian_gui_config.midi_touchosc_enabled)
				})
			# Call autoconnect after a little time
			sleep(0.5)
			self.zyngui.zynautoconnect_midi()

		except Exception as e:
			logging.error(e)

		self.fill_list()


	def stop_touchosc2midi(self, save_config=True):
		logging.info("STOPPING touchosc2midi")
		try:
			check_output("systemctl stop touchosc2midi", shell=True)
			zynthian_gui_config.midi_touchosc_enabled = 0
			# Update MIDI profile
			if save_config:
				zynconf.update_midi_profile({ 
					"ZYNTHIAN_MIDI_TOUCHOSC_ENABLED": str(zynthian_gui_config.midi_touchosc_enabled)
				})

		except Exception as e:
			logging.error(e)

		self.fill_list()


	#Start/Stop TouchOSC depending on configuration
	def default_touchosc(self):
		if zynthian_gui_config.midi_touchosc_enabled:
			self.start_touchosc2midi(False)
		else:
			self.stop_touchosc2midi(False)


	def start_aubionotes(self, save_config=True):
		logging.info("STARTING aubionotes")
		try:
			check_output("systemctl start aubionotes", shell=True)
			zynthian_gui_config.midi_aubionotes_enabled = 1
			# Update MIDI profile
			if save_config:
				zynconf.update_midi_profile({ 
					"ZYNTHIAN_MIDI_AUBIONOTES_ENABLED": str(zynthian_gui_config.midi_aubionotes_enabled)
				})
			# Call autoconnect after a little time
			sleep(0.5)
			self.zyngui.zynautoconnect()

		except Exception as e:
			logging.error(e)

		self.fill_list()


	def stop_aubionotes(self, save_config=True):
		logging.info("STOPPING aubionotes")
		try:
			check_output("systemctl stop aubionotes", shell=True)
			zynthian_gui_config.midi_aubionotes_enabled = 0
			# Update MIDI profile
			if save_config:
				zynconf.update_midi_profile({ 
					"ZYNTHIAN_MIDI_AUBIONOTES_ENABLED": str(zynthian_gui_config.midi_aubionotes_enabled)
				})

		except Exception as e:
			logging.error(e)

		self.fill_list()


	#Start/Stop AubioNotes depending on configuration
	def default_aubionotes(self):
		if zynthian_gui_config.midi_aubionotes_enabled:
			self.start_aubionotes(False)
		else:
			self.stop_aubionotes(False)


	def midi_profile(self):
		logging.info("MIDI Profile")
		self.zyngui.show_modal("midi_profile")

#------------------------------------------------------------------------------
# NETWORK FEATURES
#------------------------------------------------------------------------------

	def network_info(self):
		self.zyngui.show_info("NETWORK INFO\n")

		res = zynconf.network_info()
		for k, v in res.items():
			self.zyngui.add_info(" {} => {}\n".format(k,v[0]),v[1])

		self.zyngui.hide_info_timer(5000)
		self.zyngui.stop_loading()


	def start_wifi(self):
		if not zynconf.start_wifi():
			self.zyngui.show_info("STARTING WIFI ERROR\n")
			self.zyngui.add_info("Can't start WIFI network!","WARNING")
			self.zyngui.hide_info_timer(2000)

		self.fill_list()


	def start_wifi_hotspot(self):
		if not zynconf.start_wifi_hotspot():
			self.zyngui.show_info("STARTING WIFI HOTSPOT ERROR\n")
			self.zyngui.add_info("Can't start WIFI Hotspot!","WARNING")
			self.zyngui.hide_info_timer(2000)

		self.fill_list()


	def stop_wifi(self):
		if not zynconf.stop_wifi():
			self.zyngui.show_info("STOPPING WIFI ERROR\n")
			self.zyngui.add_info("Can't stop WIFI network!","WARNING")
			self.zyngui.hide_info_timer(2000)

		self.fill_list()


	def start_vncserver(self, save_config=True):
		logging.info("STARTING VNC SERVICES")

		try:
<<<<<<< HEAD
			check_output("systemctl start vncserver@:1; systemctl start noVNC", shell=True)
=======
			check_output("systemctl start vncserver@:1; systemctl start novnc", shell=True)
>>>>>>> 911cfa8d
			zynthian_gui_config.vncserver_enabled = 1
			# Update Config
			if save_config:
				zynconf.save_config({ 
					"ZYNTHIAN_VNCSERVER_ENABLED": str(zynthian_gui_config.vncserver_enabled)
				})
		except Exception as e:
			logging.error(e)

		self.fill_list()


	def stop_vncserver(self, save_config=True):
		logging.info("STOPPING VNC SERVICES")

		try:
<<<<<<< HEAD
			check_output("systemctl stop noVNC; systemctl stop vncserver@:1", shell=True)
=======
			check_output("systemctl stop novnc; systemctl stop vncserver@:1", shell=True)
>>>>>>> 911cfa8d
			zynthian_gui_config.vncserver_enabled = 0
			# Update Config
			if save_config:
				zynconf.save_config({ 
					"ZYNTHIAN_VNCSERVER_ENABLED": str(zynthian_gui_config.vncserver_enabled)
				})
		except Exception as e:
			logging.error(e)

		self.fill_list()


	#Start/Stop VNC Server depending on configuration
	def default_vncserver(self):
		if zynthian_gui_config.vncserver_enabled:
			self.start_vncserver(False)
		else:
			self.stop_vncserver(False)


#------------------------------------------------------------------------------
# SYSTEM FEATURES
#------------------------------------------------------------------------------

	def test_audio(self):
		logging.info("TESTING AUDIO")
		self.zyngui.show_info("TEST AUDIO")
		#self.killable_start_command(["mpg123 {}/audio/test.mp3".format(self.data_dir)])
		self.killable_start_command(["mplayer -nogui -noconsolecontrols -nolirc -nojoystick -really-quiet -ao jack {}/audio/test.mp3".format(self.data_dir)])
		sleep(0.5)
		self.zyngui.zynautoconnect_audio()


	def test_midi(self):
		logging.info("TESTING MIDI")
		self.zyngui.show_info("TEST MIDI")
		self.killable_start_command(["aplaymidi -p 14 {}/mid/test.mid".format(self.data_dir)])


	def update_software(self):
		logging.info("UPDATE SOFTWARE")
		self.zyngui.show_info("UPDATE SOFTWARE")
		self.start_command([self.sys_dir + "/scripts/update_zynthian.sh"])


	def update_system(self):
		logging.info("UPDATE SYSTEM")
		self.zyngui.show_info("UPDATE SYSTEM")
		self.start_command([self.sys_dir + "/scripts/update_system.sh"])


	def restart_gui(self):
		logging.info("RESTART ZYNTHIAN-UI")
		self.last_state_action()
		self.zyngui.exit(102)


	def exit_to_console(self):
		logging.info("EXIT TO CONSOLE")
		self.last_state_action()
		self.zyngui.exit(101)


	def reboot(self):
		self.zyngui.show_confirm("Do you really want to reboot?", self.reboot_confirmed)


	def reboot_confirmed(self, params=None):
		logging.info("REBOOT")
		self.last_state_action()
		self.zyngui.exit(100)


	def power_off(self):
		self.zyngui.show_confirm("Do you really want to power off?", self.power_off_confirmed)


	def power_off_confirmed(self, params=None):
		logging.info("POWER OFF")
		self.last_state_action()
		self.zyngui.exit(0)


	def last_state_action(self):
		if zynthian_gui_config.restore_last_state and len(self.zyngui.screens['layer'].layers)>0:
			self.zyngui.screens['snapshot'].save_last_state_snapshot()
		else:
			self.zyngui.screens['snapshot'].delete_last_state_snapshot()


	#def back_action(self):
	#	self.zyngui.show_screen("main")
	#	return ''


#------------------------------------------------------------------------------<|MERGE_RESOLUTION|>--- conflicted
+++ resolved
@@ -644,11 +644,7 @@
 		logging.info("STARTING VNC SERVICES")
 
 		try:
-<<<<<<< HEAD
-			check_output("systemctl start vncserver@:1; systemctl start noVNC", shell=True)
-=======
 			check_output("systemctl start vncserver@:1; systemctl start novnc", shell=True)
->>>>>>> 911cfa8d
 			zynthian_gui_config.vncserver_enabled = 1
 			# Update Config
 			if save_config:
@@ -665,11 +661,7 @@
 		logging.info("STOPPING VNC SERVICES")
 
 		try:
-<<<<<<< HEAD
-			check_output("systemctl stop noVNC; systemctl stop vncserver@:1", shell=True)
-=======
 			check_output("systemctl stop novnc; systemctl stop vncserver@:1", shell=True)
->>>>>>> 911cfa8d
 			zynthian_gui_config.vncserver_enabled = 0
 			# Update Config
 			if save_config:
