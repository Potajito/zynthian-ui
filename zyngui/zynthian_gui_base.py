#!/usr/bin/python3
# -*- coding: utf-8 -*-
# ******************************************************************************
# ZYNTHIAN PROJECT: Zynthian GUI
#
# Zynthian GUI Base Class: Status Bar + Basic layout & events
#
# Copyright (C) 2015-2024 Fernando Moyano <jofemodo@zynthian.org>
#
# ******************************************************************************
#
# This program is free software; you can redistribute it and/or
# modify it under the terms of the GNU General Public License as
# published by the Free Software Foundation; either version 2 of
# the License, or any later version.
#
# This program is distributed in the hope that it will be useful,
# but WITHOUT ANY WARRANTY; without even the implied warranty of
# MERCHANTABILITY or FITNESS FOR A PARTICULAR PURPOSE. See the
# GNU General Public License for more details.
#
# For a full copy of the GNU General Public License see the LICENSE.txt file.
#
# ******************************************************************************

import time
import logging
import tkinter
from threading import Timer
from tkinter import font as tkFont

# Zynthian specific modules
from zyngui import zynthian_gui_config
from zyngui.zynthian_gui_dpm import zynthian_gui_dpm
from zyngine import zynthian_controller

# ------------------------------------------------------------------------------
# Zynthian Base GUI Class: Status Bar + Basic layout & events
# ------------------------------------------------------------------------------


class zynthian_gui_base(tkinter.Frame):
	#Default buttonbar config (touchwidget)
	buttonbar_config = []

	def __init__(self, has_backbutton = True):
		tkinter.Frame.__init__(self,
			zynthian_gui_config.top,
			width=zynthian_gui_config.display_width,
			height=zynthian_gui_config.display_height)
		self.grid_propagate(False)
		self.rowconfigure(1, weight=1)
		self.columnconfigure(0, weight=1)
		self.shown = False
		self.zyngui = zynthian_gui_config.zyngui

		self.topbar_allowed = True
		self.topbar_height = zynthian_gui_config.topbar_height
		self.sidebar_shown = True
		self.buttonbar_button = []

		# Geometry vars
		self.buttonbar_height = zynthian_gui_config.display_height // 7
		self.width = zynthian_gui_config.display_width
		#TODO: Views should use current height if they need dynamic changes else grow rows to fill main_frame
		if zynthian_gui_config.enable_touch_navigation and self.buttonbar_config:
			self.height = zynthian_gui_config.display_height - self.topbar_height - self.buttonbar_height
		else:
			self.height = zynthian_gui_config.display_height - self.topbar_height

		# Status Area Parameters
		self.status_l = int(self.width * 0.25)
		self.status_h = self.topbar_height
		self.status_rh = max(2, int(self.status_h / 4))
		self.status_fs = int(0.36 * self.status_h)
		self.status_lpad = self.status_fs

		# Backbutton parameters
		if has_backbutton and zynthian_gui_config.enable_touch_navigation:
			self.backbutton_width = self.topbar_height
			self.backbutton_height = self.topbar_height - 1
		else:
			self.backbutton_width = 0
			self.backbutton_height = 0

		# Title Area parameters
		self.title_canvas_width = zynthian_gui_config.display_width - self.backbutton_width - self.status_l - self.status_lpad - 2
		self.select_path_font = tkFont.Font(family=zynthian_gui_config.font_topbar[0], size=zynthian_gui_config.font_topbar[1])
		self.select_path_width = 0
		self.select_path_offset = 0
		self.select_path_dir = 2

		self.status_error = None
		self.status_recplay = None
		self.status_midi = None
		self.status_midi_clock = None

		# Topbar's frame
		self.tb_frame = tkinter.Frame(self,
			width=zynthian_gui_config.display_width,
			height=self.topbar_height,
			bg=zynthian_gui_config.color_bg)
		self.tb_frame.grid_propagate(False)
		self.tb_frame.grid(row=0)
		col = 0

		# Canvas for menu button
		if self.backbutton_width:
			self.backbutton_canvas = tkinter.Canvas(self.tb_frame,
				width=self.backbutton_width,
				height=self.backbutton_height,
				bd=0,
				highlightthickness=0,
				relief='flat',
				bg=zynthian_gui_config.color_panel_bg)
			self.backbutton_canvas.grid(row=0, column=col, sticky="wn", padx=(0, self.status_lpad))
			self.backbutton_canvas.grid_propagate(False)
			self.backbutton_canvas.bind('<Button-1>', self.cb_backbutton)
			self.backbutton_canvas.bind('<ButtonRelease-1>', self.cb_backbutton_release)
			self.backbutton_timer = None
			col += 1
			# Add back-arrow symbol
			self.label_backbutton = tkinter.Label(self.backbutton_canvas,
				font=zynthian_gui_config.font_topbar,
				text="<",
				bg=zynthian_gui_config.color_panel_bg,
				fg=zynthian_gui_config.color_tx)
			self.label_backbutton.place(relx=0.3, rely=0.5, anchor='w')
			self.label_backbutton.bind('<Button-1>', self.cb_backbutton)
			self.label_backbutton.bind('<ButtonRelease-1>', self.cb_backbutton_release)

		# Title
		self.title = ""
		#font = tkFont.Font(family=zynthian_gui_config.font_topbar[0], size=int(self.height * 0.05)),
		self.title_fg = zynthian_gui_config.color_panel_tx
		self.title_bg = zynthian_gui_config.color_header_bg
		self.title_canvas = tkinter.Canvas(self.tb_frame,
			height=self.topbar_height,
			bd=0,
			highlightthickness=0,
			bg=self.title_bg)
		self.tb_frame.grid_columnconfigure(col, weight=1)
		self.title_canvas.grid(row=0, column=col, sticky='ew')
		self.title_canvas.grid_propagate(False)
		# Setup Topbar's Callback
		self.title_canvas.bind("<Button-1>", self.cb_topbar_press)
		self.title_canvas.bind("<ButtonRelease-1>", self.cb_topbar_release)
		self.path_canvas = self.title_canvas
		self.topbar_timer = None
		self.title_timer = None
		self.status_timer = None
		col += 1

		# Topbar's Select Path
		self.select_path = tkinter.StringVar()
		self.select_path.trace(tkinter.W, self.cb_select_path)
		self.label_select_path = tkinter.Label(self.title_canvas,
			font=zynthian_gui_config.font_topbar,
			textvariable=self.select_path,
			bg=zynthian_gui_config.color_header_bg,
			fg=zynthian_gui_config.color_header_tx)
		self.label_select_path.place(x=0, rely=0.5, anchor='w')
		# Setup Topbar's Callback
		self.label_select_path.bind('<Button-1>', self.cb_topbar_press)
		self.label_select_path.bind('<ButtonRelease-1>', self.cb_topbar_release)

		# Canvas for displaying status
		self.status_canvas = tkinter.Canvas(self.tb_frame,
			width=self.status_l + 2,
			height=self.status_h,
			bd=0,
			highlightthickness=0,
			relief='flat',
			bg=zynthian_gui_config.color_bg)
		self.status_canvas.grid(row=0, column=col, sticky="ens", padx=(self.status_lpad, 0))
		# Set Status Callabck
		self.status_canvas.bind('<Button-1>', self.cb_status_press)
		self.status_canvas.bind('<ButtonRelease-1>', self.cb_status_release)


		# Topbar parameter editor
		self.param_editor_zctrl = None

		# Main Frame
		self.main_frame = tkinter.Frame(self, bg=zynthian_gui_config.color_bg)
		self.main_frame.propagate(False)
		self.main_frame.grid(row=1, sticky='news')

		# Init touchbar
		self.buttonbar_frame = None
		self.init_buttonbar()

		self.button_push_ts = 0

		self.main_mute = 0
		self.init_status()
		self.init_dpmeter()

		# Update Title
		self.set_select_path()
		self.cb_scroll_select_path()

		self.disable_param_editor() #TODO: Consolidate set_title and set_select_path, etc.
		self.bind("<Configure>", self.on_size)

	# Function to update title
	# title: Title to display in topbar
	# fg: Title foreground colour [Default: Do not change]
	# bg: Title background colour [Default: Do not change]
	# timeout: If set, title is shown for this period (seconds) then reverts to previous title
	def set_title(self, title, fg=None, bg=None, timeout = None):
		if self.title_timer:
			self.title_timer.cancel()
			self.title_timer = None
		if timeout:
			self.title_timer = Timer(timeout, self.on_title_timeout)
			self.title_timer.start()
		else:
			self.title = title
			if fg:
				self.title_fg = fg
			if bg:
				self.title_bg = bg
		self.select_path.set(title)
#		self.title_canvas.itemconfig("lblTitle", text=title, fill=self.title_fg)
		if fg:
			self.label_select_path.config(fg=fg)
		else:
			self.label_select_path.config(fg=self.title_fg)
		if bg:
			self.title_canvas.configure(bg=bg)
			self.label_select_path.config(bg=bg)
		else:
			self.title_canvas.configure(bg=self.title_bg)
			self.label_select_path.config(bg=self.title_bg)

	# Function called when frame resized
	def on_size(self, event):
		self.update_layout()
		#self.width = self.main_frame.winfo_width()
		#self.height = self.main_frame.winfo_height()

	# Function to revert title after toast
	def on_title_timeout(self):
		if self.title_timer:
			self.title_timer.cancel()
			self.title_timer = None
		self.set_title(self.title)

	# Initialise button bar
	# config: Buttonbar config (default is None to use default configuration hardcoded per view)
	def init_buttonbar(self, config=None):
		if self.buttonbar_frame:
			self.buttonbar_frame.grid_forget()
		if config is None:
			config = self.buttonbar_config    			
		if not zynthian_gui_config.enable_touch_navigation or not config:
			return

		self.buttonbar_frame = tkinter.Frame(self,
			width=zynthian_gui_config.display_width,
			height=self.buttonbar_height,
			bg=zynthian_gui_config.color_bg)
		self.buttonbar_frame.grid(row=2, padx=(0,0), pady=(0,0))
		self.buttonbar_frame.grid_propagate(False)
		self.buttonbar_frame.grid_rowconfigure(0, minsize=self.buttonbar_height, pad=0)
		for i in range(max(4, len(config))):
			self.buttonbar_frame.grid_columnconfigure(
				i,
				weight=1,
				uniform='buttonbar',
				pad=0)
			try:
				self.add_button(i, config[i][0], config[i][1])
			except:
				pass

	# Set the label for a button in the buttonbar
	# column: Column / button index
	# label: Text to show on label
	def set_buttonbar_label(self, column, label):
		if len(self.buttonbar_button) > column and self.buttonbar_button[column]:
			self.buttonbar_button[column]['text'] = label

	# Add a button to the buttonbar
	# column: Column / button index
	# cuia: Action to trigger when button pressed
	# label: Text to show on button
	def add_button(self, column, cuia, label):
		# Touchbar frame
		padx = (0,0)
		for col in range(column):
			if col == 0:
				self.buttonbar_button[col].grid(row=0, column=col, padx=(0,1))
			elif col < len(self.buttonbar_button):
				self.buttonbar_button[col].grid(row=0, column=col, padx=(1,1))
			padx = (1,0)
		self.buttonbar_button.append(None)
		self.buttonbar_button[column] = select_button = tkinter.Button(
			self.buttonbar_frame,
			bg=zynthian_gui_config.color_panel_bg,
			fg=zynthian_gui_config.color_header_tx,
			activebackground=zynthian_gui_config.color_panel_bg,
			activeforeground=zynthian_gui_config.color_header_tx,
			highlightbackground=zynthian_gui_config.color_bg,
			highlightcolor=zynthian_gui_config.color_bg,
			highlightthickness=0,
			bd=0,
			relief='flat',
			font=zynthian_gui_config.font_buttonbar,
			text=label)
		select_button.grid(row=0, column=column, sticky='nswe', padx=padx)
		select_button.bind('<ButtonPress-1>', lambda e: self.cb_button_push(e))
		select_button.bind('<ButtonRelease-1>', lambda e: self.cb_button_release(cuia, e))

	# Handle buttonbar button press
	# event: Button event (not used)
	def cb_button_push(self, event):
		self.button_push_ts = time.monotonic()

	# Handle buttonbar button release
	# cuia: Action to trigger
	# event: Button event (not used)
	def cb_button_release(self, cuia, event):
		if isinstance(cuia, int):
			t = 'S'
			if self.button_push_ts:
				dts = (time.monotonic() - self.button_push_ts)
				if dts < zynthian_gui_config.zynswitch_bold_seconds:
					t = 'S'
				elif dts >= zynthian_gui_config.zynswitch_bold_seconds and dts < zynthian_gui_config.zynswitch_long_seconds:
					t = 'B'
				elif dts >= zynthian_gui_config.zynswitch_long_seconds:
					t = 'L'
			self.zyngui.zynswitch_defered(t, cuia)
		else:
			self.zyngui.callable_ui_action_params(cuia)

	# Default topbar touch callback
	def cb_topbar_press(self, params=None):
		self.topbar_timer = Timer(zynthian_gui_config.zynswitch_bold_seconds, self.cb_topbar_long)
		self.topbar_timer.start()
		self.topbar_press_time = time.monotonic()

	# Default topbar release callback
	def cb_topbar_release(self, params=None):
		if self.topbar_timer:
			self.topbar_timer.cancel()
			self.topbar_timer = None
			if time.monotonic() - self.topbar_press_time > zynthian_gui_config.zynswitch_bold_seconds:
				self.topbar_bold_touch_action()
			else:
				self.topbar_short_touch_action()

	# Default topbar long press callback
	def cb_topbar_long(self, params=None):
		if self.topbar_timer:
			self.topbar_timer.cancel()
			self.topbar_timer = None
			self.topbar_long_touch_action()

	# Default topbar short touch action
<<<<<<< HEAD
	def topbar_touch_action(self):
		#self.zyngui.cuia_menu()
		self.zyngui.callable_ui_action("menu")
=======
	def topbar_short_touch_action(self):
		self.zyngui.cuia_menu()
>>>>>>> 10e0b4e5

	# Default topbar bold touch action
	def topbar_bold_touch_action(self):
		self.zyngui.show_screen_reset('zynpad')

	# Default topbar long touch action
	def topbar_long_touch_action(self):
		self.zyngui.show_screen_reset('zynpad')

	# Default status touch callback
	def cb_status_press(self, params=None):
		self.status_timer = Timer(zynthian_gui_config.zynswitch_long_seconds, self.cb_status_long)
		self.status_timer.start()
		self.status_press_time = time.monotonic()

	# Default status release callback
	def cb_status_release(self, params=None):
		if self.status_timer:
			self.status_timer.cancel()
			self.status_timer = None
			if time.monotonic() - self.status_press_time > zynthian_gui_config.zynswitch_bold_seconds:
				self.status_bold_touch_action()
			else:
				self.status_touch_action()

	# Default status long press callback
	def cb_status_long(self, params=None):
		if self.status_timer:
			self.status_timer.cancel()
			self.status_timer = None
			self.status_long_touch_action()

	# Default status short touch action
	def status_touch_action(self):
		self.zyngui.cuia_tempo()

	# Default status bold touch action
	def status_bold_touch_action(self):
		self.zyngui.cuia_screen_zs3()

	# Default status long touch action
	def status_long_touch_action(self):
		self.zyngui.cuia_all_notes_off()

	# ---------------------------------
	# Backbutton touch event management
	# ---------------------------------

	# Default menu button touch callback
	def cb_backbutton(self, params=None):
		self.backbutton_timer = Timer(zynthian_gui_config.zynswitch_bold_seconds, self.cb_backbutton_bold)
		self.backbutton_timer.start()

	# Default menu button release callback
	def cb_backbutton_release(self, params=None):
		if self.backbutton_timer:
			self.backbutton_timer.cancel()
			self.backbutton_timer = None
			self.backbutton_touch_action()

	# Default backbutton bold press callback
	def cb_backbutton_bold(self, params=None):
		if self.backbutton_timer:
			self.backbutton_timer.cancel()
			self.backbutton_timer = None
			self.backbutton_bold_touch_action()

	# Default backbutton short touch action
	def backbutton_touch_action(self):
		self.zyngui.zynswitch_defered('S', 1)

	# Default backbutton bold touch action
	def backbutton_bold_touch_action(self):
		self.zyngui.zynswitch_defered('B', 1)

	# Draw screen ready to display (like double buffer) - Override in subclass
	def build_view(self):
		return True

	# Show the view
	def show(self):
		if not self.shown:
			if self.zyngui.test_mode:
				logging.warning("TEST_MODE: {}".format(self.__class__.__module__))
			self.shown = True
			self.refresh_status()
			self.grid(row=0, column=0, sticky='nsew')
			self.propagate(False)
		self.main_frame.focus()

	# Hide the view
	def hide(self):
		if self.shown:
			if self.param_editor_zctrl:
				self.disable_param_editor()
			self.shown = False
			self.grid_remove()

	# Show topbar (if allowed)
	# show: True to show, False to hide
	def show_topbar(self, show):
		if self.topbar_allowed:
			if show:
				self.topbar_height = zynthian_gui_config.topbar_height
				self.tb_frame.grid()
			else:
				self.topbar_height = 0
				self.tb_frame.grid_remove()
			self.update_layout()

	# Show buttonbar (if configured)
	# show: True to show, False to hide
	def show_buttonbar(self, show):
		if show:
			self.init_buttonbar()
		elif self.buttonbar_frame:
			self.buttonbar_frame.grid_remove()
		self.update_layout()

	# Show sidebar (override in derived classes if required)
	# show: True to show, False to hide
	def show_sidebar(self, show):
		pass

	def init_status(self):
		self.status_mute = self.status_canvas.create_text(
			int(self.status_l - self.status_fs * 1.3), 0,
			anchor=tkinter.NE,
			fill=zynthian_gui_config.color_status_error,
			font=("forkawesome", self.status_fs),
			text="\uf32f",
			state=tkinter.HIDDEN)

		self.status_error = self.status_canvas.create_text(
			self.status_l, 0,
			anchor=tkinter.NE,
			fill=zynthian_gui_config.color_bg,
			font=("forkawesome", self.status_fs),
			text="")

		self.status_audio_rec = self.status_canvas.create_text(
			0,
			self.status_h - 2,
			anchor=tkinter.SW,
			fill=zynthian_gui_config.color_status_record,
			font=("forkawesome", self.status_fs),
			text="\uf111",
			state=tkinter.HIDDEN)

		self.status_audio_play = self.status_canvas.create_text(
			int(self.status_fs * 1.3),
			self.status_h - 2,
			anchor=tkinter.SW,
			fill=zynthian_gui_config.color_status_play,
			font=("forkawesome", self.status_fs),
			text="\uf04b",
			state=tkinter.HIDDEN)

		self.status_midi_rec = self.status_canvas.create_text(
			int(self.status_fs * 2.6),
			self.status_h - 2,
			anchor=tkinter.SW,
			fill=zynthian_gui_config.color_status_play_midi,
			font=("forkawesome", self.status_fs),
			text="\uf111",
			state=tkinter.HIDDEN)

		self.status_midi_play = self.status_canvas.create_text(
			int(self.status_fs * 3.9),
			self.status_h - 2,
			anchor=tkinter.SW,
			fill=zynthian_gui_config.color_status_play_midi,
			font=("forkawesome", self.status_fs),
			text="\uf04b",
			state=tkinter.HIDDEN
		)

		self.status_seq_rec = self.status_canvas.create_text(
			int(self.status_fs * 5.2),
			self.status_h - 2,
			anchor=tkinter.SW,
			fill=zynthian_gui_config.color_status_play_seq,
			font=("forkawesome", self.status_fs),
			text="\uf111",
			state=tkinter.HIDDEN
		)

		self.status_seq_play = self.status_canvas.create_text(
			int(self.status_fs * 6.5),
			self.status_h - 2,
			anchor=tkinter.SW,
			fill=zynthian_gui_config.color_status_play_seq,
			font=("forkawesome", self.status_fs),
			text="\uf04b",
			state=tkinter.HIDDEN)

		self.status_midi = self.status_canvas.create_text(
			self.status_l,
			self.status_h - 2,
			anchor=tkinter.SE,
			fill=zynthian_gui_config.color_status_midi,
			font=("forkawesome", self.status_fs),
			text="m",
			state=tkinter.HIDDEN)

		self.status_midi_clock = self.status_canvas.create_line(
			int(self.status_l - self.status_fs * 1.3),
			int(self.status_h * 0.9),
			int(self.status_l),
			int(self.status_h * 0.9),
			fill=zynthian_gui_config.color_status_midi,
			state=tkinter.HIDDEN)

	def init_dpmeter(self):
		width = int(self.status_l - 2 * self.status_rh - 1)
		height = int(self.status_h / 4 - 2)
		self.dpm_a = zynthian_gui_dpm(self.zyngui.state_manager.zynmixer, self.zyngui.state_manager.zynmixer.MAX_NUM_CHANNELS - 1, 0, self.status_canvas, 0, 0, width, height, False, ("status_dpm"))
		self.dpm_b = zynthian_gui_dpm(self.zyngui.state_manager.zynmixer, self.zyngui.state_manager.zynmixer.MAX_NUM_CHANNELS - 1, 1, self.status_canvas, 0, height + 2, width, height, False, ("status_dpm"))

	def refresh_status(self):
		if self.shown:
			mute = self.zyngui.state_manager.zynmixer.get_mute(self.zyngui.state_manager.zynmixer.MAX_NUM_CHANNELS - 1)
			if True: # mute != self.main_mute:
				self.main_mute = mute
				if mute:
					self.status_canvas.itemconfigure(self.status_mute, state=tkinter.NORMAL)
					if self.dpm_a:
						self.status_canvas.itemconfigure('status_dpm', state=tkinter.HIDDEN)
				else:
					self.status_canvas.itemconfigure(self.status_mute, state=tkinter.HIDDEN)
					if self.dpm_a:
						self.status_canvas.itemconfigure('status_dpm', state=tkinter.NORMAL)
			if not mute and self.dpm_a:
				state = self.zyngui.state_manager.zynmixer.get_dpm_states(self.zyngui.state_manager.zynmixer.MAX_NUM_CHANNELS - 1, self.zyngui.state_manager.zynmixer.MAX_NUM_CHANNELS - 1)[0]
				self.dpm_a.refresh(state[0], state[2], state[4])
				self.dpm_b.refresh(state[1], state[3], state[4])

			#status['xrun'] = True;

			# Display error flags
			flags = ""
			color = zynthian_gui_config.color_status_error
			if self.zyngui.state_manager.status_xrun:
				color = zynthian_gui_config.color_status_error
				#flags = "\uf00d"
				flags = "\uf071"
			elif self.zyngui.state_manager.status_undervoltage:
				flags = "\uf0e7"
			elif self.zyngui.state_manager.status_overtemp:
				color = zynthian_gui_config.color_status_error
				#flags = "\uf2c7"
				flags = "\uf769"
			else:
				cpu_load = self.zyngui.state_manager.status_cpu_load
				if cpu_load < 50:
					cr = 0
					cg = 0xCC
				elif cpu_load < 75:
					cr = int((cpu_load - 50) * 0XCC / 25)
					cg = 0xCC
				else:
					cr = 0xCC
					cg = int((100 - cpu_load) * 0xCC / 25)
				color = "#%02x%02x%02x" % (cr, cg, 0)
				if self.zyngui.state_manager.update_available:
					flags = "\u21bb"
				else:
					flags = "\u2665"

			self.status_canvas.itemconfig(self.status_error, text=flags, fill=color)

			# Display Audio Rec flag
			flags = ""
			color = zynthian_gui_config.color_bg
			if self.zyngui.state_manager.audio_recorder.status:
				self.status_canvas.itemconfig(self.status_audio_rec, state=tkinter.NORMAL)
			else:
				self.status_canvas.itemconfig(self.status_audio_rec, state=tkinter.HIDDEN)

			# Display Audio Play flag
			flags = ""
			color = zynthian_gui_config.color_bg
			if self.zyngui.state_manager.status_audio_player:
				self.status_canvas.itemconfig(self.status_audio_play, state=tkinter.NORMAL)
			else:
				self.status_canvas.itemconfig(self.status_audio_play, state=tkinter.HIDDEN)

			# Display MIDI Rec flag
			flags = ""
			color = zynthian_gui_config.color_status_midi
			if self.zyngui.state_manager.status_midi_recorder:
				self.status_canvas.itemconfig(self.status_midi_rec, state=tkinter.NORMAL)
			else:
				self.status_canvas.itemconfig(self.status_midi_rec, state=tkinter.HIDDEN)

			# Display MIDI Play flag
			if self.zyngui.state_manager.status_midi_player:
				self.status_canvas.itemconfig(self.status_midi_play, state=tkinter.NORMAL)
			else:
				self.status_canvas.itemconfig(self.status_midi_play, state=tkinter.HIDDEN)
			# Display SEQ Rec flag
			if self.zyngui.state_manager.zynseq.libseq.isMidiRecord():
				self.status_canvas.itemconfig(self.status_seq_rec, state=tkinter.NORMAL)
			else:
				self.status_canvas.itemconfig(self.status_seq_rec, state=tkinter.HIDDEN)

			# Display SEQ Play flag
			if self.zyngui.state_manager.zynseq.libseq.getPlayingSequences() > 0:
				self.status_canvas.itemconfig(self.status_seq_play, state=tkinter.NORMAL)
			else:
				self.status_canvas.itemconfig(self.status_seq_play, state=tkinter.HIDDEN)

			# Display MIDI activity flag
			if self.zyngui.state_manager.status_midi:
				self.status_canvas.itemconfig(self.status_midi, state=tkinter.NORMAL)
			else:
				self.status_canvas.itemconfig(self.status_midi, state=tkinter.HIDDEN)

			# Display MIDI clock flag
			if self.zyngui.state_manager.status_midi_clock:
				self.status_canvas.itemconfig(self.status_midi_clock, state=tkinter.NORMAL)
			else:
				self.status_canvas.itemconfig(self.status_midi_clock, state=tkinter.HIDDEN)

	def refresh_loading(self):
		pass

	# --------------------------------------------------------------------------
	# Zynpot Callbacks (rotaries!) & CUIA
	# --------------------------------------------------------------------------

	def zynpot_cb(self, i, dval):
		if self.param_editor_zctrl:
			ctrl_order = zynthian_gui_config.layout['ctrl_order']
			if i == ctrl_order[3]:
				self.param_editor_zctrl.nudge(dval)
			elif i == ctrl_order[2]:
				self.param_editor_zctrl.nudge(dval * 10)
			else:
				return True
			self.update_param_editor()
			return True

	def zctrl_touch(self, switch):
		pass

	# Function to handle switch press
	#   switch: Switch index [0=Layer, 1=Back, 2=Snapshot, 3=Select]
	#   typ: Press type ["S"=Short, "B"=Bold, "L"=Long]
	#   returns True if action fully handled or False if parent action should be triggered
	# Default implementation does nothing. Override to implement bespoke behaviour for legacy switches
	def switch(self, switch, typ):
		return False

	# Function to handle SELECT button press
	#	typ: Button press duration ["S"=Short, "B"=Bold, "L"=Long]
	def switch_select(self, typ='S'):
		if self.param_editor_zctrl:
			if typ == 'S':
				if self.param_editor_assert_cb:
					self.param_editor_assert_cb(self.param_editor_zctrl.value)
				self.disable_param_editor()
				return True
			elif typ == 'B':
				self.param_editor_zctrl.set_value(self.param_editor_zctrl.value_default)
			self.update_param_editor()
			return True

	def back_action(self):
		if self.param_editor_zctrl:
			self.disable_param_editor()
			return True
		return False

	# --------------------------------------------------------------------------
	# MIDI learning
	# --------------------------------------------------------------------------

	def enter_midi_learn(self):
		pass

	def exit_midi_learn(self):
		pass

	# --------------------------------------------------------------------------
	# Mouse/Touch Callbacks
	# --------------------------------------------------------------------------

	def cb_select_path(self, *args):
		self.select_path_width = self.select_path_font.measure(self.select_path.get())
		self.select_path_offset = 0
		self.select_path_dir = 2
		self.label_select_path.place(x=0, rely=0.5, anchor='w')

	def cb_scroll_select_path(self):
		if self.shown:
			if self.dscroll_select_path():
				zynthian_gui_config.top.after(1000, self.cb_scroll_select_path)
				return

		zynthian_gui_config.top.after(100, self.cb_scroll_select_path)

	def dscroll_select_path(self):
		if self.select_path_width > self.title_canvas_width:
			#Scroll label
			self.select_path_offset += self.select_path_dir
			self.label_select_path.place(x=-self.select_path_offset, rely=0.5, anchor='w')

			#Change direction ...
			if self.select_path_offset > (self.select_path_width - self.title_canvas_width):
				self.select_path_dir = -2
				return True
			elif self.select_path_offset <= 0:
				self.select_path_dir = 2
				return True

		elif self.select_path_offset != 0:
			self.select_path_offset = 0
			self.select_path_dir = 2
			self.label_select_path.place(x=0, rely=0.5, anchor='w')

		return False

	def set_select_path(self):
		pass

	# Function to update display, e.g. after geometry changes
	# Override if required
	def update_layout(self):
		if zynthian_gui_config.enable_touch_navigation and self.buttonbar_config:
			self.height = zynthian_gui_config.display_height - self.topbar_height - self.buttonbar_height
		else:
			self.height = zynthian_gui_config.display_height - self.topbar_height

	# Function to enable the top-bar parameter editor
	#  engine: Object to recieve send_controller_value callback
	#  symbol: String identifying the parameter
	#  options: zctrl options dictionary
	#  assert_cb: Optional function to call when editor closed with assert: fn(self,value)
	#  Populates button bar with up/down buttons
	def enable_param_editor(self, engine, symbol, options, assert_cb=None):
		self.disable_param_editor()
		if self.param_editor_zctrl:
			self.param_editor_zctrl.reset(engine, symbol, options)
		else:
			self.param_editor_zctrl = zynthian_controller(engine, symbol, options)
		self.param_editor_assert_cb = assert_cb
		if not self.param_editor_zctrl.is_integer:
			if self.param_editor_zctrl.nudge_factor < 0.1:
				self.format_print = "{}: {:.2f}"
			else:
				self.format_print = "{}: {:.1f}"
		else:
			self.format_print = "{}: {}"

		self.label_select_path.config(bg=zynthian_gui_config.color_panel_tx, fg=zynthian_gui_config.color_header_bg)
		self.init_buttonbar([("ZYNPOT 3,-1", "-1"),("ZYNPOT 3,+1", "+1"),("ZYNPOT 3,-10", "-10"),("ZYNPOT 3,+10", "+10"),(3,"OK")])
		self.update_param_editor()
		self.update_layout()

	# Function to disable paramter editor
	def disable_param_editor(self):
		if not self.param_editor_zctrl:
			return
		del self.param_editor_zctrl
		self.param_editor_zctrl = None
		self.param_editor_assert_cb = None
		self.init_buttonbar()
		self.set_title(self.title)
		try:
			self.update_layout()
		except:
			pass
	
	# Function to display label in parameter editor
	def update_param_editor(self):
		if self.param_editor_zctrl:
			if self.param_editor_zctrl.labels:
				self.select_path.set("{}: {}".format(self.param_editor_zctrl.name, self.param_editor_zctrl.get_value2label()))
			else:
				self.select_path.set(self.format_print.format(self.param_editor_zctrl.name, self.param_editor_zctrl.value))

# ------------------------------------------------------------------------------<|MERGE_RESOLUTION|>--- conflicted
+++ resolved
@@ -360,14 +360,9 @@
 			self.topbar_long_touch_action()
 
 	# Default topbar short touch action
-<<<<<<< HEAD
 	def topbar_touch_action(self):
 		#self.zyngui.cuia_menu()
 		self.zyngui.callable_ui_action("menu")
-=======
-	def topbar_short_touch_action(self):
-		self.zyngui.cuia_menu()
->>>>>>> 10e0b4e5
 
 	# Default topbar bold touch action
 	def topbar_bold_touch_action(self):
