#!/usr/bin/python3
# -*- coding: utf-8 -*-
#******************************************************************************
# ZYNTHIAN PROJECT: Zynthian GUI
# 
# Zynthian GUI keyboard Class
# 
# Copyright (C) 2015-2020 Fernando Moyano <jofemodo@zynthian.org>
# Copyright (C) 2020-2021 Brian Walton <brian@riban.co.uk>
#
#******************************************************************************
# 
# This program is free software; you can redistribute it and/or
# modify it under the terms of the GNU General Public License as
# published by the Free Software Foundation; either version 2 of
# the License, or any later version.
#
# This program is distributed in the hope that it will be useful,
# but WITHOUT ANY WARRANTY; without even the implied warranty of
# MERCHANTABILITY or FITNESS FOR A PARTICULAR PURPOSE. See the
# GNU General Public License for more details.
#
# For a full copy of the GNU General Public License see the LICENSE.txt file.
# 
#******************************************************************************

import tkinter
import logging
import math
import tkinter.font as tkFont
from threading import Timer

# Zynthian specific modules
from zyncoder.zyncore import lib_zyncore
from zyngui import zynthian_gui_config

#------------------------------------------------------------------------------
# Zynthian Onscreen Keyboard GUI Class
#------------------------------------------------------------------------------

ENC_LAYER			= 0
ENC_BACK			= 1
ENC_SNAPSHOT		= 2
ENC_SELECT			= 3
OSK_NUMPAD			= 0
OSK_QWERTY			= 1

# Class implements renaming dialog
class zynthian_gui_keyboard():

	# Function to initialise class
	#	function: Callback function called when <Enter> pressed
	def __init__(self):

		self.zyngui = zynthian_gui_config.zyngui
		self.columns = 10 # Quantity of columns in keyboard grid
		self.rows = 5 # Quantity of rows in keyboard grid
		self.shift = 0 # 0=Normal, 1=Shift, 2=Shift lock
		self.buttons = [] # Array of [rectangle id, label id] for buttons in keyboard layout
		self.selected_button = 44 # Index of highlighted button
		self.mode = OSK_QWERTY # Keyboard layout mode

		# Geometry vars
		self.width=zynthian_gui_config.display_width
		self.height=zynthian_gui_config.display_height - zynthian_gui_config.topbar_height

		# Create main frame
		self.main_frame = tkinter.Frame(zynthian_gui_config.top,
			width=zynthian_gui_config.display_width,
			height=zynthian_gui_config.display_height,
			bg=zynthian_gui_config.color_bg)
		self.main_frame.grid_propagate(False)

		# Display string being edited
		self.text_canvas = tkinter.Canvas(self.main_frame, width=self.width, height=zynthian_gui_config.topbar_height)
		self.text_label = self.text_canvas.create_text(self.width / 2, zynthian_gui_config.topbar_height / 2,
		font=zynthian_gui_config.font_topbar,
		#font=tkFont.Font(family=zynthian_gui_config.font_topbar[0], size= int(zynthian_gui_config.topbar_height * 0.8))
		)
		self.text_canvas.grid(column=0, row=0, sticky="nsew")

		# Display keyboard grid
		self.key_canvas = tkinter.Canvas(self.main_frame, width=self.width, height = self.height, bg="grey")
		self.key_canvas.grid_propagate(False)
		self.key_canvas.grid(column=0, row=1, sticky="nesw")
		self.set_mode(OSK_QWERTY)

		self.highlight(self.selected_button)
		self.hold_timer = Timer(0.8, self.bold_press)
		self.shown = False


	# Function to populate keyboard with keys for requested mode
	#	mode: OSK mode [OSK_NUMPAD | OSK_QWERTY]
	def set_mode(self, mode):
		self.mode = mode
		self.key_canvas.delete('all')
		self.buttons = []
		if mode == OSK_NUMPAD:
			self.columns = 6
			self.rows = 4
			span = 2
		else:
			self.columns = 10
			self.rows = 5
			span = 1
		self.key_width = (self.width - 2) / self.columns
		self.key_height = (self.height - 2) / self.rows
		for row in range(self.rows - 1):
			for col in range(0, self.columns, span):
				self.add_button("", col, row, span)
		row = row + 1
		# Add special keys
		self.btn_cancel = self.add_button('Cancel', 0, row, 2)
		if mode != OSK_NUMPAD:
			self.btn_shift = self.add_button('Shift', 2, row, 1)
		if mode == OSK_NUMPAD:
			self.btn_space = self.add_button('0', 2, row, span)
			self.btn_delete = self.add_button('Delete', 4, row, 1)
			self.btn_enter = self.add_button('Enter', 5, row, 1)
		else:
			self.btn_space = self.add_button(' ', 3, row, 4)
			self.btn_delete = self.add_button('Delete', 7, row, 1)
			self.btn_enter = self.add_button('Enter', 8, row, 2)
		self.highlight_box = self.key_canvas.create_rectangle(0, 0, self.key_width, self.key_height, outline="red", width=2)
		self.refresh_keys()


	# Function to draw keyboard
	def refresh_keys(self):
		if self.mode == OSK_NUMPAD:
			self.keys = ['1','2','3',
						'4','5','6',
						'7','8','9']
		elif self.shift:
			self.keys = ['!','£','$','€','%','*','(',')','+','-',
						'Q','W','E','R','T','Y','U','I','O','P',
						'A','S','D','F','G','H','J','K','L','[',
						'Z','X','C','V','B','N','M','<','>',']']
		else:
			self.keys = ['1','2','3','4','5','6','7','8','9','0',
						'q','w','e','r','t','y','u','i','o','p',
						'a','s','d','f','g','h','j','k','l',';',
						'z','x','c','v','b','n','m',',','.','#']
		self.key_canvas.itemconfig("keycaps", text="")
		for index in range(len(self.keys)):
			self.key_canvas.itemconfig(self.buttons[index][1], text=self.keys[index], tags=("key:%d"%(index),"keycaps"))


	# Function to add a button to the keyboard
	#	label: Button label
	#	col: Column to add button
	#	row: Row to add button
	#	colspan: Column span [Default: 1]
	#	returns: Index of key in self.buttons[]
	def add_button(self, label, col, row, colspan=1):
		index = len(self.buttons)
		tag = "key:%d"%(index)
		r = self.key_canvas.create_rectangle(1 + self.key_width * col, 1 + self.key_height * row, self.key_width * (col + colspan) - 1, self.key_height * (row + 1) - 1, tags=(tag), fill="black")
		l = self.key_canvas.create_text(1 + self.key_width * (col + colspan / 2), 1 + self.key_height * (row + 0.5), text=label, fill="white", tags=(tag))
		self.key_canvas.tag_bind(tag, "<Button-1>", self.on_key_press)
		self.key_canvas.tag_bind(tag, "<ButtonRelease-1>", self.on_key_release)
		self.buttons.append([r,l])
		return index


	# Function to handle bold touchscreen press and hold
	def bold_press(self):
		self.execute_key_press(self.btn_delete, True)


	# Function to handle key press
	#	event: Mouse event
	def on_key_press(self, event=None):
		tags = self.key_canvas.gettags(self.key_canvas.find_withtag(tkinter.CURRENT))
		if not tags:
			return
		dummy, index = tags[0].split(':')
		key = int(index)
		if key == self.btn_delete:
			self.hold_timer = Timer(0.8, self.bold_press)
			self.hold_timer.start()
		self.execute_key_press(key)


	# Function to handle key release
	#	event: Mouse event
	def on_key_release(self, event=None):
		self.hold_timer.cancel()


	# Function to execute a key press
	#	key: Index of key
	#	bold: True if long / bold press
	def execute_key_press(self, key, bold=False):
		#TODO: Use button ID for special function to allow localisation
		self.selected_button = key
		shift = self.shift
		if key < len(self.keys):
			self.text= self.text+ self.keys[key]
		elif key == self.btn_enter:
			self.zyngui.close_screen()
			self.function(self.text)
			return
		elif key == self.btn_cancel:
			self.zyngui.zynswitch_defered('S', ENC_BACK)
			return
		elif key == self.btn_delete:
			if bold:
				self.text= ""
			else:
				self.text= self.text[:-1]
		elif key == self.btn_space:
			if self.mode == OSK_NUMPAD:
				self.text= self.text+ "0"
			else:
				self.text= self.text+ " "
		if key == self.btn_shift:
			self.shift += 1
			if self.shift > 2:
				self.shift = 0
		elif self.shift == 1:
			self.shift = 0
		if self.max_len:
			self.text= self.text[:self.max_len]
		if shift != self.shift:
			if self.shift == 1:
				self.key_canvas.itemconfig(self.buttons[self.btn_shift][0], fill="grey")
			elif self.shift == 2:
				self.key_canvas.itemconfig(self.buttons[self.btn_shift][0], fill="red")
			else:
				self.key_canvas.itemconfig(self.buttons[self.btn_shift][0], fill="black")
			self.refresh_keys()
		self.text_canvas.itemconfig(self.text_label, text=self.text)
		self.highlight(key)


	# Function to highlight key
	def highlight(self, key):
		if key >= len(self.buttons):
			return
		box = self.key_canvas.bbox(self.buttons[key][0])
		if box:
			self.key_canvas.coords(self.highlight_box, box[0]+1, box[1]+1, box[2], box[3])
			self.selected_button = key


	# Function to hide dialog
	def hide(self):
		if self.shown:
			self.shown=False
			self.main_frame.grid_forget()


<<<<<<< HEAD
	# Function to show keyboard as modal screen
	#	function: Function to call when "Enter" selected
=======
	# Function to show keyboard screen
>>>>>>> 51c0cfc2
	#	text: Text to display (Default: empty)
	#	max_len: Maximum quantity of characters in text (Default: no limit)
	def show(self, function, text="", max_len=None):
		self.function = function
		self.text= text
		if max_len:
			self.text= text[:max_len]
		self.max_len = max_len
		self.text_canvas.itemconfig(self.text_label, text=self.text)
		if not self.shown:
			self.selected_button = self.btn_enter
			self.highlight(self.selected_button)
			self.setup_encoders()
			self.main_frame.grid()
			self.shown=True


	# Function to register encoders
	def setup_encoders(self):
		if lib_zyncore:
			lib_zyncore.setup_rangescale_zynpot(ENC_SELECT, 0, 127, 64, 1)
			lib_zyncore.setup_midi_zynpot(ENC_SELECT, 0, 0)
			lib_zyncore.setup_osc_zynpot(ENC_SELECT, None)

			lib_zyncore.setup_rangescale_zynpot(ENC_BACK, 0, 127, 64, 1)
			lib_zyncore.setup_midi_zynpot(ENC_BACK, 0, 0)
			lib_zyncore.setup_osc_zynpot(ENC_BACK, None)



	# Function to handle zyncoder value change
	#	encoder: Zyncoder index [0..4]
	#	value: Current value of zyncoder
	def on_zyncoder(self, encoder, value):
		if encoder == ENC_SELECT:
			# SELECT encoder select key
			self.selected_button = self.selected_button + value
			if self.selected_button < 0:
				self.selected_button = len(self.buttons) - 1
			if self.selected_button >= len(self.buttons):
				self.selected_button = 0
			self.highlight(self.selected_button)
		elif encoder == ENC_BACK:
			selection = self.selected_button + value * int(len(self.keys) / (self.rows - 1))
			if self.mode == OSK_NUMPAD:
				if value < 0 and self.selected_button == self.btn_enter:
					selection = 8
				elif value > 0 and self.selected_button == self.btn_cancel:
					selection = self.btn_cancel
			else:
				if value < 0:
					if self.selected_button == self.btn_shift:
						selection = 32
					elif self.selected_button == self.btn_space:
						selection = 33
					elif self.selected_button == self.btn_delete:
						selection = 37
					elif self.selected_button == self.btn_enter:
						selection = 38
				elif value > 0:
					if self.selected_button in [30,31]:
						selection = self.btn_cancel
					elif self.selected_button in [32]:
						selection = self.btn_shift
					elif self.selected_button in [33,34,35,36]:
						selection = self.btn_space
					elif self.selected_button in [37]:
						selection = self.btn_delete
					elif self.selected_button in [38,39]:
						selection = self.btn_enter
			if selection < 0 or selection >= self.columns * (self.rows):
				return
			self.highlight(selection)


	# Function to handle zyncoder polling
	#	Note: Zyncoder provides positive integers. We need +/- 1 so we keep zyncoder at +64 and calculate offset
	def zyncoder_read(self):
		if not self.shown:
			return
		if lib_zyncore:
			value = lib_zyncore.get_value_zynpot(ENC_BACK)
			if value != 64:
				self.on_zyncoder(ENC_BACK, value - 64)
				lib_zyncore.set_value_zynpot(ENC_BACK, 64)
			value = lib_zyncore.get_value_zynpot(ENC_SELECT)
			if value != 64:
				self.on_zyncoder(ENC_SELECT, value - 64)
				lib_zyncore.set_value_zynpot(ENC_SELECT, 64)
			return

			value = lib_zyncore.get_value_zynpot(ENC_SELECT)
			if self.selected_button == value:
				return
			if value >= len(self.buttons):
				lib_zyncore.set_value_zynpot(ENC_SELECT, 1)
				return
			elif value < 0:
				lib_zyncore.set_value_zynpot(ENC_SELECT, len(self.buttons))
				return
			self.selected_button = value
			self.highlight(value)


	# Function to handle CUIA BACK_UP command
	def back_up(self):
		if lib_zyncore:
			lib_zyncore.set_value_zynpot(ENC_BACK, lib_zyncore.get_value_zynpot(ENC_BACK) + 1)


	# Function to handle CUIA BACK_DOWN command
	def back_down(self):
		if lib_zyncore:
			lib_zyncore.set_value_zynpot(ENC_BACK, lib_zyncore.get_value_zynpot(ENC_BACK) - 1)


	# Function to handle CUIA SELECT_UP command
	def select_up(self):
		if lib_zyncore:
			lib_zyncore.set_value_zynpot(ENC_SELECT, lib_zyncore.get_value_zynpot(ENC_SELECT) + 1)


	# Function to handle CUIA SELECT_DOWN command
	def select_down(self):
		if lib_zyncore:
			lib_zyncore.set_value_zynpot(ENC_SELECT, lib_zyncore.get_value_zynpot(ENC_SELECT) - 1)


	def switch_select(self, type):
		self.execute_key_press(self.selected_button, type=="B")


	# Function to handle switch press
	#	switch: Switch index [0=Layer, 1=Back, 2=Snapshot, 3=Select]
	#	type: Press type ["S"=Short, "B"=Bold, "L"=Long]
	#	returns True if action fully handled or False if parent action should be triggered
	def switch(self, switch, type):
		return False
		if switch == ENC_BACK:
			pass
#			self.zyngui.zynswitch_defered('S', ENC_BACK)
#			self.hide()
		elif switch == ENC_SELECT:
			self.execute_key_press(self.selected_button, type=="B")
		return True # Tell parent that we handled all short and bold key presses


	# Function to refresh the loading screen (not used)
	def refresh_loading(self):
		pass


#------------------------------------------------------------------------------<|MERGE_RESOLUTION|>--- conflicted
+++ resolved
@@ -252,12 +252,8 @@
 			self.main_frame.grid_forget()
 
 
-<<<<<<< HEAD
-	# Function to show keyboard as modal screen
+	# Function to show keyboard screen
 	#	function: Function to call when "Enter" selected
-=======
-	# Function to show keyboard screen
->>>>>>> 51c0cfc2
 	#	text: Text to display (Default: empty)
 	#	max_len: Maximum quantity of characters in text (Default: no limit)
 	def show(self, function, text="", max_len=None):
