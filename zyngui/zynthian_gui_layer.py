--- conflicted
+++ resolved
@@ -1293,22 +1293,6 @@
 	# Snapshot Save & Load
 	#----------------------------------------------------------------------------
 
-<<<<<<< HEAD
-	def save_snapshot(self, fpath):
-		try:
-			snapshot={
-				'index':self.index,
-				'layers':[],
-				'clone':[],
-				'note_range':[],
-				'audio_capture': self.get_audio_capture(),
-				'audio_routing': self.get_audio_routing(),
-				'midi_routing': self.get_midi_routing(),
-				'extended_config': self.get_extended_config(),
-				'midi_profile_state': self.get_midi_profile_state(),
-				'mixer': self.zyngui.zynmixer.get_state()
-			}
-=======
 	def get_state(self):
 		state = {
 			'index':self.index,
@@ -1318,7 +1302,6 @@
 			'note_range':[],
 			'audio_capture': self.get_audio_capture()
 		}
->>>>>>> e6f6215b
 
 		# Layers info
 		for layer in self.layers:
@@ -1350,7 +1333,7 @@
 
 		# Mixer
 		try:
-			state['mixer'] = self.zyngui.screens['audio_mixer'].get_state()
+			state['mixer'] = self.zyngui.zynmixer.get_state()
 		except Exception as e:
 			pass
 
@@ -1402,12 +1385,6 @@
 		for i, lss in enumerate(state['layers']):
 			self.layers[i].restore_state_2(lss)
 
-<<<<<<< HEAD
-			#Zynseq RIFF data
-			binary_riff_data = self.zyngui.zynseq.get_riff_data()
-			b64_data = base64_encoded_data = base64.b64encode(binary_riff_data)
-			snapshot['zynseq_riff_b64'] = b64_data.decode('utf-8')
-=======
 		# Set Audio Routing
 		if 'audio_routing' in state:
 			self.set_audio_routing(state['audio_routing'])
@@ -1433,7 +1410,6 @@
 				self.zyngui.audio_recorder.prime(midi_chan)
 			else:
 				self.zyngui.audio_recorder.unprime(midi_chan)
->>>>>>> e6f6215b
 
 		# Autoconnect Audio
 		self.zyngui.zynautoconnect_audio(True)
@@ -1456,9 +1432,9 @@
 
 		# Mixer
 		if 'mixer' in state:
-			self.zyngui.screens['audio_mixer'].set_state(state['mixer'])
-		else:
-			self.zyngui.screens['audio_mixer'].reset_state()
+			self.zyngui.zynmixer.set_state(state['mixer'])
+		else:
+			self.zyngui.zynmixer.reset_state()
 
 		# Set active layer
 		if state['index']<len(self.root_layers):
@@ -1539,7 +1515,7 @@
 
 		# Mixer
 		if 'mixer' in state:
-			self.zyngui.screens['audio_mixer'].set_state(state['mixer'])
+			self.zyngui.zynmixer.set_state(state['mixer'])
 
 		# Set active layer
 		if index is not None and index!=self.index:
@@ -1550,11 +1526,6 @@
 		# Fill layer list
 		self.fill_list()
 
-<<<<<<< HEAD
-			#JSON Encode
-			json=JSONEncoder().encode(snapshot)
-			logging.info("Saving snapshot %s => \n%s" % (fpath,json))
-=======
 
 	def save_snapshot(self, fpath):
 		try:
@@ -1575,13 +1546,13 @@
 			state['learned_zs3'] = self.learned_zs3
 
 			# Zynseq RIFF data
-			binary_riff_data = self.zyngui.screens['stepseq'].get_riff_data()
+			binary_riff_data = self.zyngui.zynseq.get_riff_data()
 			b64_data = base64_encoded_data = base64.b64encode(binary_riff_data)
 			state['zynseq_riff_b64'] = b64_data.decode('utf-8')
 
 			# JSON Encode
-			json=JSONEncoder().encode(state)
->>>>>>> e6f6215b
+			json = JSONEncoder().encode(state)
+			logging.info("Saving snapshot %s => \n%s", fpath, json)
 
 		except Exception as e:
 			logging.error("Can't generate snapshot: %s" %e)
@@ -1618,15 +1589,6 @@
 			# Sequences
 			if load_sequences:
 				self._load_snapshot_sequences(snapshot)
-<<<<<<< HEAD
-			#Mixer
-			try:
-				self.zyngui.zynmixer.reset_state()
-				self.zyngui.zynmixer.set_state(snapshot['mixer'])
-			except Exception as e:
-				pass
-=======
->>>>>>> e6f6215b
 
 			self.last_snapshot_fpath = fpath
 
