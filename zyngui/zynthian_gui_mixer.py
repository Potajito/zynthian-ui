#!/usr/bin/python3
# -*- coding: utf-8 -*-
#******************************************************************************
# ZYNTHIAN PROJECT: Zynthian GUI
#
# Zynthian GUI Audio Mixer
#
# Copyright (C) 2015-2022 Fernando Moyano <jofemodo@zynthian.org>
# Copyright (C) 2015-2022 Brian Walton <brian@riban.co.uk>
#
#******************************************************************************
#
# This program is free software; you can redistribute it and/or
# modify it under the terms of the GNU General Public License as
# published by the Free Software Foundation; either version 2 of
# the License, or any later version.
#
# This program is distributed in the hope that it will be useful,
# but WITHOUT ANY WARRANTY; without even the implied warranty of
# MERCHANTABILITY or FITNESS FOR A PARTICULAR PURPOSE. See the
# GNU General Public License for more details.
#
# For a full copy of the GNU General Public License see the LICENSE.txt file.
#
#******************************************************************************

import os
import sys
import copy
import liblo
import tkinter
import logging
from time import monotonic
from PIL import Image, ImageTk
from tkinter import font as tkFont
from collections import OrderedDict

# Zynthian specific modules
import zyngine
from . import zynthian_gui_base
from . import zynthian_gui_config
from zyngine import zynthian_controller
from zyncoder.zyncore import lib_zyncore

ENC_LAYER		= 0
ENC_BACK		= 1
ENC_SNAPSHOT	= 2
ENC_SELECT		= 3

MAX_NUM_CHANNELS = 17
MAIN_CHANNEL_INDEX = 256

#------------------------------------------------------------------------------
# Zynthian Main Mixbus Layer Class
# This is a dummy class to provide a stub for the main mixbus strip's layer
#------------------------------------------------------------------------------

class zynthian_gui_mixer_main_layer():
	def __init__(self):
		self.engine = None
		self.midi_chan = MAIN_CHANNEL_INDEX
		self.status = ""


#------------------------------------------------------------------------------
# Zynthian Mixer Strip Class
# This provides a UI element that represents a mixer strip, one used per chain
#------------------------------------------------------------------------------

class zynthian_gui_mixer_strip():

	# Initialise mixer strip object
	#	parent: Parent object
	#	x: Horizontal coordinate of left of fader
	#	y: Vertical coordinate of top of fader
	#	width: Width of fader
	#	height: Height of fader
	#	layer: Layer object associated with strip (None to disable strip)
	def __init__(self, parent, x, y, width, height, layer):
		self.parent = parent
		self.zynmixer = parent.zynmixer
		self.zctrls = None
		self.x = x
		self.y = y
		self.width = width
		self.height = height
		self.hidden = False
		self.layer = layer

		if not layer:
			self.hidden = True

		self.button_height = int(self.height * 0.07)
		self.legend_height = int(self.height * 0.08)
		self.balance_height = int(self.height * 0.03)
		self.fader_height = self.height - self.balance_height - self.legend_height - 2 * self.button_height
		self.fader_bottom = self.height - self.legend_height - self.balance_height
		self.fader_top = self.fader_bottom - self.fader_height
		fader_centre = x + width * 0.5
		self.balance_top = self.fader_bottom
		self.balance_control_centre = int(self.width / 2)
		self.balance_control_width = int(self.width / 4) # Width of each half of balance control

		#Digital Peak Meter (DPM) parameters
		self.dpm_rangedB = 50 # Lowest meter reading in -dBFS
		self.dpm_highdB = 10 # Start of yellow zone in -dBFS
		self.dpm_overdB = 3  # Start of red zone in -dBFS
		self.dpm_high = 1 - self.dpm_highdB / self.dpm_rangedB
		self.dpm_over = 1 - self.dpm_overdB / self.dpm_rangedB
		self.dpm_scale_lm = int(self.dpm_high * self.fader_height)
		self.dpm_scale_lh = int(self.dpm_over * self.fader_height)

		self.dpm_width = int(self.width / 10)
		self.dpm_a_x = int(x + self.width - self.dpm_width * 2 - 2)
		self.dpm_a_y = self.fader_bottom
		self.dpm_b_x = x + self.width - self.dpm_width - 1
		self.dpm_b_y = self.fader_bottom
		self.dpm_zero_y = int(self.fader_bottom - self.fader_height * self.dpm_high)
		self.fader_width = self.width - self.dpm_width * 2 - 2

		self.fader_drag_start = None
		self.strip_drag_start = None
		self.dragging = False

		# Default style
		#self.fader_bg_color = zynthian_gui_config.color_bg
		self.fader_bg_color = zynthian_gui_config.color_panel_bg
		self.fader_bg_color_hl = "#6a727d" #"#207024"
		#self.fader_color = zynthian_gui_config.color_panel_hl
		#self.fader_color_hl = zynthian_gui_config.color_low_on
		self.fader_color = zynthian_gui_config.color_off
		self.fader_color_hl = zynthian_gui_config.color_on
		self.legend_txt_color = zynthian_gui_config.color_tx
		self.legend_bg_color = zynthian_gui_config.color_panel_bg
		self.legend_bg_color_hl = zynthian_gui_config.color_on
		self.button_bgcol = zynthian_gui_config.color_panel_bg
		self.button_txcol = zynthian_gui_config.color_tx
		self.left_color = "#00AA00"
		self.right_color = "#00EE00"
		self.low_color = "#00AA00"
		self.medium_color = "#CCCC00" # yellow
		self.high_color = "#CC0000"
		self.dpm_hold_color = self.low_color

		self.mute_color = zynthian_gui_config.color_on #"#3090F0"
		self.solo_color = "#D0D000"
		self.mono_color = "#B0B0B0"

		#font_size = int(0.5 * self.legend_height)
		font_size = int(0.25 * self.width)
		font = (zynthian_gui_config.font_family, font_size)
		font_fader = (zynthian_gui_config.font_family, int(0.9 * font_size))
		font_icons = ("forkawesome", int(0.3 * self.width))

		self.fader_text_len = int(1.1 * self.fader_height / font_size)

		'''
		Create GUI elements
		Tags:
			strip:X All elements within the fader strip used to show/hide strip
			fader:X Elements used for fader drag
			X is the id of this fader's background
		'''

		# Fader
		self.fader_bg = self.parent.main_canvas.create_rectangle(x, self.fader_top, x + self.width, self.fader_bottom, fill=self.fader_bg_color, width=0)
		self.parent.main_canvas.itemconfig(self.fader_bg, tags=("fader:%s"%(self.fader_bg), "strip:%s"%(self.fader_bg)))
		self.fader = self.parent.main_canvas.create_rectangle(x, self.fader_top, x + self.width, self.fader_bottom, fill=self.fader_color, width=0, tags=("fader:%s"%(self.fader_bg), "strip:%s"%(self.fader_bg), "audio_strip:%s"%(self.fader_bg)))
		self.legend = self.parent.main_canvas.create_text(x, self.fader_bottom - 2, fill=self.legend_txt_color, text="", tags=("fader:%s"%(self.fader_bg), "strip:%s"%(self.fader_bg)), angle=90, anchor="nw", font=font_fader)

		# DPM
		self.dpm_h_a = self.parent.main_canvas.create_rectangle(self.dpm_a_x, self.fader_top, self.dpm_a_x + self.dpm_width, self.dpm_a_y - self.dpm_scale_lh, width=0, fill=self.high_color, tags=("fader:%s"%(self.fader_bg), "strip:%s"%(self.fader_bg), "audio_strip:%s"%(self.fader_bg), "dpm"))
		self.dpm_m_a = self.parent.main_canvas.create_rectangle(self.dpm_a_x, self.dpm_a_y - self.dpm_scale_lh, self.dpm_a_x + self.dpm_width, self.dpm_a_y - self.dpm_scale_lm, width=0, fill=self.medium_color, tags=("fader:%s"%(self.fader_bg), "strip:%s"%(self.fader_bg), "audio_strip:%s"%(self.fader_bg), "dpm"))
		self.dpm_l_a = self.parent.main_canvas.create_rectangle(self.dpm_a_x, self.dpm_a_y - self.dpm_scale_lm, self.dpm_a_x + self.dpm_width,  self.fader_bottom, width=0, fill=self.low_color, tags=("fader:%s"%(self.fader_bg), "strip:%s"%(self.fader_bg), "audio_strip:%s"%(self.fader_bg), "dpm"))
		self.dpm_b_a = self.parent.main_canvas.create_rectangle(self.dpm_a_x, self.fader_bottom, self.dpm_a_x + self.dpm_width, self.fader_top, width=0, fill=self.fader_bg_color, tags=("fader:%s"%(self.fader_bg), "strip:%s"%(self.fader_bg), "audio_strip:%s"%(self.fader_bg), "dpm"))
		self.dpm_h_b = self.parent.main_canvas.create_rectangle(self.dpm_b_x, self.fader_top, self.dpm_b_x + self.dpm_width, self.dpm_b_y - self.dpm_scale_lh, width=0, fill=self.high_color, tags=("fader:%s"%(self.fader_bg), "strip:%s"%(self.fader_bg), "audio_strip:%s"%(self.fader_bg), "dpm"))
		self.dpm_m_b = self.parent.main_canvas.create_rectangle(self.dpm_b_x, self.dpm_b_y - self.dpm_scale_lh, self.dpm_b_x + self.dpm_width, self.dpm_b_y - self.dpm_scale_lm, width=0, fill=self.medium_color, tags=("fader:%s"%(self.fader_bg), "strip:%s"%(self.fader_bg), "audio_strip:%s"%(self.fader_bg), "dpm"))
		self.dpm_l_b = self.parent.main_canvas.create_rectangle(self.dpm_b_x, self.dpm_b_y - self.dpm_scale_lm, self.dpm_b_x + self.dpm_width,  self.fader_bottom, width=0, fill=self.low_color, tags=("fader:%s"%(self.fader_bg), "strip:%s"%(self.fader_bg), "audio_strip:%s"%(self.fader_bg), "dpm"))
		self.dpm_b_b = self.parent.main_canvas.create_rectangle(self.dpm_b_x, self.fader_bottom, self.dpm_b_x + self.dpm_width, self.fader_top, width=0, fill=self.fader_bg_color, tags=("fader:%s"%(self.fader_bg), "strip:%s"%(self.fader_bg), "audio_strip:%s"%(self.fader_bg), "dpm"))
		self.dpm_hold_a = self.parent.main_canvas.create_rectangle(self.dpm_a_x, self.fader_bottom, self.dpm_a_x + self.dpm_width, self.fader_bottom, width=0, fill=self.low_color, tags=("fader:%s"%(self.fader_bg), "strip:%s"%(self.fader_bg), "audio_strip:%s"%(self.fader_bg)), state="hidden")
		self.dpm_hold_b = self.parent.main_canvas.create_rectangle(self.dpm_b_x, self.fader_bottom, self.dpm_b_x + self.dpm_width, self.fader_bottom, width=0, fill=self.low_color, tags=("fader:%s"%(self.fader_bg), "strip:%s"%(self.fader_bg), "audio_strip:%s"%(self.fader_bg)), state="hidden")

		# 0dB line
		self.parent.main_canvas.create_line(self.dpm_a_x, self.dpm_zero_y, x + self.width, self.dpm_zero_y, fill=self.medium_color, tags=("fader:%s"%(self.fader_bg), "strip:%s"%(self.fader_bg), "audio_strip:%s"%(self.fader_bg)))

		# Solo button
		self.solo = self.parent.main_canvas.create_rectangle(x, 0, x + self.width, self.button_height, fill=self.button_bgcol, width=0, tags=("solo_button:%s"%(self.fader_bg), "strip:%s"%(self.fader_bg), "audio_strip:%s"%(self.fader_bg)))
		self.solo_text = self.parent.main_canvas.create_text(x + self.width / 2, self.button_height * 0.5, text="S", fill=self.button_txcol, tags=("solo_button:%s"%(self.fader_bg), "strip:%s"%(self.fader_bg), "audio_strip:%s"%(self.fader_bg)), font=font)

		# Mute button
		self.mute = self.parent.main_canvas.create_rectangle(x, self.button_height, x + self.width, self.button_height * 2, fill=self.button_bgcol, width=0, tags=("mute_button:%s"%(self.fader_bg), "strip:%s"%(self.fader_bg), "audio_strip:%s"%(self.fader_bg)))
		self.mute_text = self.parent.main_canvas.create_text(x + self.width / 2, self.button_height * 1.5, text="M", fill=self.button_txcol, tags=("mute_button:%s"%(self.fader_bg), "strip:%s"%(self.fader_bg), "audio_strip:%s"%(self.fader_bg)), font=font_icons)

		# Legend strip at bottom of screen
		self.legend_strip_bg = self.parent.main_canvas.create_rectangle(x, self.height - self.legend_height, x + self.width, self.height, width=0, tags=("strip:%s"%(self.fader_bg),"legend_strip:%s"%(self.fader_bg)), fill=self.legend_bg_color)
		self.legend_strip_txt = self.parent.main_canvas.create_text(int(fader_centre), self.height - self.legend_height / 2, fill=self.legend_txt_color, text="-", tags=("strip:%s"%(self.fader_bg),"legend_strip:%s"%(self.fader_bg)), font=font)

		# Balance indicator
		self.balance_left = self.parent.main_canvas.create_rectangle(x, self.balance_top, int(fader_centre - 0.5), self.balance_top + self.balance_height, fill=self.left_color, width=0, tags=("strip:%s"%(self.fader_bg), "balance:%s"%(self.fader_bg), "audio_strip:%s"%(self.fader_bg)))
		self.balance_right = self.parent.main_canvas.create_rectangle(int(fader_centre + 0.5), self.balance_top, self.width, self.balance_top + self.balance_height , fill=self.right_color, width=0, tags=("strip:%s"%(self.fader_bg), "balance:%s"%(self.fader_bg), "audio_strip:%s"%(self.fader_bg)))

		# Fader indicators
		self.indicator = self.parent.main_canvas.create_text(x + 2, self.fader_top + 2, fill="#009000", anchor="nw")

		self.parent.main_canvas.tag_bind("fader:%s"%(self.fader_bg), "<ButtonPress-1>", self.on_fader_press)
		self.parent.main_canvas.tag_bind("fader:%s"%(self.fader_bg), "<B1-Motion>", self.on_fader_motion)
		if os.environ.get("ZYNTHIAN_UI_ENABLE_CURSOR") == "1":
			self.parent.main_canvas.tag_bind("fader:%s"%(self.fader_bg), "<Button-4>", self.on_fader_wheel_up)
			self.parent.main_canvas.tag_bind("fader:%s"%(self.fader_bg), "<Button-5>", self.on_fader_wheel_down)
			self.parent.main_canvas.tag_bind("balance:%s"%(self.fader_bg), "<Button-4>", self.on_balance_wheel_up)
			self.parent.main_canvas.tag_bind("balance:%s"%(self.fader_bg), "<Button-5>", self.on_balance_wheel_down)
			#self.parent.main_canvas.tag_bind("legend_strip:%s"%(self.fader_bg), "<Button-4>", self.on_balance_wheel_up)
			#self.parent.main_canvas.tag_bind("legend_strip:%s"%(self.fader_bg), "<Button-5>", self.on_balance_wheel_down)
		self.parent.main_canvas.tag_bind("mute_button:%s"%(self.fader_bg), "<ButtonRelease-1>", self.on_mute_release)
		self.parent.main_canvas.tag_bind("solo_button:%s"%(self.fader_bg), "<ButtonRelease-1>", self.on_solo_release)
		self.parent.main_canvas.tag_bind("legend_strip:%s"%(self.fader_bg), "<ButtonPress-1>", self.on_strip_press)
		self.parent.main_canvas.tag_bind("legend_strip:%s"%(self.fader_bg), "<ButtonRelease-1>", self.on_strip_release)
		self.parent.main_canvas.tag_bind("legend_strip:%s"%(self.fader_bg), "<Motion>", self.on_strip_motion)

		self.draw()


	# Function to hide mixer strip
	def hide(self):
		self.parent.main_canvas.itemconfig("strip:%s"%(self.fader_bg), state="hidden")
		self.hidden = True


	# Function to show mixer strip
	def show(self):
		self.parent.main_canvas.itemconfig("strip:%s"%(self.fader_bg), state="normal")
		try:
			if self.layer.engine.type == "MIDI Tool":
				self.parent.main_canvas.itemconfig("audio_strip:%s"%(self.fader_bg), state="hidden")
		except:
			pass
		self.hidden = False
		self.draw()


	def get_legend_text(self, default_text=None):
		if self.layer.engine is not None:
			res1 = self.layer.engine.get_name(self.layer) + "\n"
			res2 = ""
			# MOD-UI
			if self.layer.midi_chan is None:
				if self.layer.bank_name:
					res2 = self.layer.bank_name
			# Rest of chains
			elif self.layer.preset_name:
				res2 = self.layer.preset_name
			# Limit text len
			if len(res2)>self.fader_text_len:
				res2 = res2[0:self.fader_text_len]
			return res1+res2
		return default_text


	# Function to draw mixer strip
	def draw(self):
		if self.hidden or self.layer is None:
			return

		self.parent.main_canvas.itemconfig(self.legend, text="")
		self.parent.main_canvas.coords(self.fader_bg_color, self.x, self.fader_top, self.x + self.width, self.fader_bottom)
		if self.layer.midi_chan==MAIN_CHANNEL_INDEX:
			self.parent.main_canvas.itemconfig(self.legend_strip_txt, text="Main")
			self.parent.main_canvas.itemconfig(self.legend, text=self.get_legend_text("NoFX"), state="normal")
		else:
			if isinstance(self.layer.midi_chan, int):
				strip_txt = str(self.layer.midi_chan + 1)
			else:
				strip_txt = "X"
			self.parent.main_canvas.itemconfig(self.legend_strip_txt, text=strip_txt)
			self.parent.main_canvas.itemconfig(self.legend, text=self.get_legend_text("None"), state="normal")

		try:
			if self.layer.engine and self.layer.engine.type == "MIDI Tool" or self.layer.midi_chan is None:
				return
		except Exception as e:
			logging.error(e)

		self.draw_dpm()
		self.redraw_controls()

		if self.parent.zyngui.audio_recorder.is_primed(self.layer.midi_chan):
			self.parent.main_canvas.itemconfig(self.indicator, text="{}\uf111".format(self.layer.status), fill=self.high_color)
		else:
			self.parent.main_canvas.itemconfig(self.indicator, text=self.layer.status, fill="#009000")
	

	# Function to draw the DPM level meter for a mixer strip
	def draw_dpm(self):
		if self.hidden or self.layer.midi_chan is None:
			return

		# Get audio peaks from zynmixer
		signal = max(0, 1 + self.zynmixer.get_dpm(self.layer.midi_chan,0) / self.dpm_rangedB)
		level_a = int((1 - signal) * self.fader_height)
		signal = max(0, 1 + self.zynmixer.get_dpm(self.layer.midi_chan,1) / self.dpm_rangedB)
		level_b = int((1 - signal) * self.fader_height)
		signal = max(0, 1 + self.zynmixer.get_dpm_hold(self.layer.midi_chan,0) / self.dpm_rangedB)
		hold_a = int(min(signal, 1) * self.fader_height)
		signal = max(0, 1 + self.zynmixer.get_dpm_hold(self.layer.midi_chan,1) / self.dpm_rangedB)
		hold_b = int(min(signal, 1) * self.fader_height)

		# Draw left meter
		self.parent.main_canvas.coords(self.dpm_b_a, (self.dpm_a_x, self.fader_top, self.dpm_a_x + self.dpm_width, self.fader_top + level_a))
		self.parent.main_canvas.coords(self.dpm_hold_a, (self.dpm_a_x, self.dpm_a_y - hold_a, self.dpm_a_x + self.dpm_width, self.dpm_a_y - hold_a - 1))
		if hold_a >= self.dpm_scale_lh:
			self.parent.main_canvas.itemconfig(self.dpm_hold_a, state="normal", fill="#FF0000")
		elif hold_a >= self.dpm_scale_lm:
			self.parent.main_canvas.itemconfig(self.dpm_hold_a, state="normal", fill="#FFFF00")
		elif hold_a > 0:
			self.parent.main_canvas.itemconfig(self.dpm_hold_a, state="normal", fill=self.dpm_hold_color)
		else:
			self.parent.main_canvas.itemconfig(self.dpm_hold_a, state="hidden")

		# Draw right meter
		self.parent.main_canvas.coords(self.dpm_b_b, (self.dpm_b_x, self.fader_top, self.dpm_b_x + self.dpm_width, self.fader_top + level_b))
		self.parent.main_canvas.coords(self.dpm_hold_b, (self.dpm_b_x, self.dpm_b_y - hold_b, self.dpm_b_x + self.dpm_width, self.dpm_b_y - hold_b - 1))
		if hold_b >= self.dpm_scale_lh:
			self.parent.main_canvas.itemconfig(self.dpm_hold_b, state="normal", fill="#FF0000")
		elif hold_b >= self.dpm_scale_lm:
			self.parent.main_canvas.itemconfig(self.dpm_hold_b, state="normal", fill="#FFFF00")
		elif hold_b > 0:
			self.parent.main_canvas.itemconfig(self.dpm_hold_b, state="normal", fill=self.dpm_hold_color)
		else:
			self.parent.main_canvas.itemconfig(self.dpm_hold_b, state="hidden")


	# Function to draw the UI controls for a mixer strip
	def redraw_controls(self):
		if self.hidden or self.layer.midi_chan is None:
			return

		self.parent.main_canvas.coords(self.fader, self.x, self.fader_top + self.fader_height * (1 - self.zynmixer.get_level(self.layer.midi_chan)), self.x + self.fader_width, self.fader_bottom)

		if self.zynmixer.get_mute(self.layer.midi_chan):
			self.parent.main_canvas.itemconfig(self.mute, fill=self.mute_color)
			self.parent.main_canvas.itemconfig(self.mute_text, text="\uf32f") #f6a9
		else:
			self.parent.main_canvas.itemconfig(self.mute, fill=self.button_bgcol)
			self.parent.main_canvas.itemconfig(self.mute_text, text="\uf028")
			
		if self.zynmixer.get_solo(self.layer.midi_chan):
			self.parent.main_canvas.itemconfig(self.solo, fill=self.solo_color)
		else:
			self.parent.main_canvas.itemconfig(self.solo, fill=self.button_bgcol)

		if self.zynmixer.get_mono(self.layer.midi_chan):
			self.parent.main_canvas.itemconfig(self.dpm_l_a, fill=self.mono_color)
			self.parent.main_canvas.itemconfig(self.dpm_l_b, fill=self.mono_color)
			self.dpm_hold_color = "#FFFFFF"
		else:
			self.parent.main_canvas.itemconfig(self.dpm_l_a, fill=self.low_color)
			self.parent.main_canvas.itemconfig(self.dpm_l_b, fill=self.low_color)
			self.dpm_hold_color = "#00FF00"

		balance = self.zynmixer.get_balance(self.layer.midi_chan)
		if balance > 0:
			self.parent.main_canvas.coords(self.balance_left,
				self.x + balance * self.width / 2, self.balance_top,
				self.x + self.width / 2, self.balance_top + self.balance_height)
			self.parent.main_canvas.coords(self.balance_right,
				self.x + self.width / 2, self.balance_top,
				self.x + self.width, self.balance_top + self.balance_height)
		else:
			self.parent.main_canvas.coords(self.balance_left,
				self.x, self.balance_top,
				self.x + self.width / 2, self.balance_top + self. balance_height)
			self.parent.main_canvas.coords(self.balance_right,
				self.x + self.width / 2, self.balance_top,
				self.x + self.width * balance / 2 + self.width, self.balance_top + self.balance_height)



	#--------------------------------------------------------------------------
	# Mixer Strip functionality
	#--------------------------------------------------------------------------

	# Function to highlight/downlight the strip
	# hl: Boolean => True=highlight, False=downlight
	def set_highlight(self, hl=True):
		if hl:
			self.set_fader_color(self.fader_bg_color_hl)
			self.parent.main_canvas.itemconfig(self.legend_strip_bg, fill=self.legend_bg_color_hl)
		else:
			self.set_fader_color(self.fader_color)
			self.parent.main_canvas.itemconfig(self.legend_strip_bg, fill=self.fader_bg_color)


	# Function to set fader colors
	# fg: Fader foreground color
	# bg: Fader background color (optional - Default: Do not change background color)
	def set_fader_color(self, fg, bg=None):
		self.parent.main_canvas.itemconfig(self.fader, fill=fg)
		if bg:
			self.parent.main_canvas.itemconfig(self.fader_bg_color, fill=bg)


	# Function to set layer associated with mixer strip
	#	layer: Layer object
	def set_layer(self, layer):
		self.layer = layer
		if layer is None:
			self.hide()
		else:
			self.show()


	# Function to set volume value
	#	value: Volume value (0..1)
	def set_volume(self, value):
		if self.zctrls:
			self.zctrls['level'].set_value(value)
			self.parent.set_redraw_pending()


	# Function to get volume value
	def get_volume(self):
		if self.zctrl:
			return self.zctrls['level'].value


	# Function to set balance value
	#	value: Balance value (-1..1)
	def set_balance(self, value):
		if self.zctrls:
			self.zctrls['balance'].set_value(value)
			self.parent.set_redraw_pending()


	# Function to get balance value
	def get_balance(self):
		if self.zctrl:
			return self.zctrls['balance'].value


	# Function to reset volume
	def reset_volume(self):
		self.set_volume(0.8)


	# Function to reset balance
	def reset_balance(self):
		self.set_balance(0.0)


	# Function to set mute
	#	value: Mute value (True/False)
	def set_mute(self, value):
		if self.zctrls:
			self.zctrls['mute'].set_value(value)
			self.parent.set_redraw_pending()


	# Function to set solo
	#	value: Solo value (True/False)
	def set_solo(self, value):
		if self.zctrls:
			self.zctrls['solo'].set_value(value)
		self.parent.set_redraw_pending()


	# Function to toggle mono
	#	value: Mono value (True/False)
	def set_mono(self, value):
		if self.zctrls:
			self.zctrls['mono'].set_value(value)
		self.parent.set_redraw_pending()


	# Function to toggle mute
	def toggle_mute(self):
		if self.zctrls:
			self.set_mute(not self.zctrls['mute'].value)


	# Function to toggle solo
	def toggle_solo(self):
		if self.zctrls:
			self.set_solo(not self.zctrls['solo'].value)


	# Function to toggle mono
	def toggle_mono(self):
		if self.zctrls:
			self.set_mono(not self.zctrls['mono'].value)


	#--------------------------------------------------------------------------
	# UI event management
	#--------------------------------------------------------------------------

	# Function to handle fader press
	#	event: Mouse event
	def on_fader_press(self, event):
		self.fader_drag_start = event
		self.parent.select_chain_by_layer(self.layer)


	# Function to handle fader drag
	#	event: Mouse event
	def on_fader_motion(self, event):
		if self.zctrls:
			self.zctrls['level'].set_value(self.zctrls['level'].value + (self.fader_drag_start.y - event.y) / self.fader_height)
			self.fader_drag_start = event
			self.redraw_controls()


	# Function to handle mouse wheel down over fader
	#	event: Mouse event
	def on_fader_wheel_down(self, event):
		if self.zctrls:
			self.zctrls['level'].nudge(-1)
			self.redraw_controls()


	# Function to handle mouse wheel up over fader
	#	event: Mouse event
	def on_fader_wheel_up(self, event):
		if self.zctrls:
			self.zctrls['level'].nudge(1)
			self.redraw_controls()


	# Function to handle mouse wheel down over balance
	#	event: Mouse event
	def on_balance_wheel_down(self, event):
		if self.zctrls:
			self.zctrls['balance'].nudge(-1)
			self.redraw_controls()


	# Function to handle mouse wheel up over balance
	#	event: Mouse event
	def on_balance_wheel_up(self, event):
		if self.zctrls:
			self.zctrls['balance'].nudge(1)
			self.redraw_controls()


	# Function to handle mixer strip press
	#	event: Mouse event
	def on_strip_press(self, event):
		if self.zctrls is None:
			return
		self.strip_drag_start = event
		self.dragging = False


	# Function to handle legend strip release
	def on_strip_release(self, event):
		if self.dragging:
			self.dragging = False
		else:
			self.parent.select_chain_by_layer(self.layer)
			if self.strip_drag_start:
				delta = event.time - self.strip_drag_start.time
				self.strip_drag_start = None
				if delta > 400:
					if isinstance(self.parent.selected_layer, zyngine.zynthian_layer):
						zynthian_gui_config.zyngui.screens['layer_options'].reset()
						zynthian_gui_config.zyngui.show_screen('layer_options')
					else:
						self.parent.show_mainfx_options()
				elif isinstance(self.parent.selected_layer, zyngine.zynthian_layer):
					zynthian_gui_config.zyngui.layer_control(self.layer)


	# Function to handle legend strip drag
	def on_strip_motion(self, event):
		if self.strip_drag_start:
			delta = event.x - self.strip_drag_start.x
			if delta < -self.width and self.parent.mixer_strip_offset + len(self.parent.visible_mixer_strips) < self.parent.number_layers:
				# Dragged more than one strip width to left
				self.parent.mixer_strip_offset += 1
				self.parent.refresh_visible_strips()
				self.dragging = True
				self.strip_drag_start.x = event.x
			elif delta > self.width and self.parent.mixer_strip_offset > 0:
				# Dragged more than one strip width to right
				self.parent.mixer_strip_offset -= 1
				self.parent.refresh_visible_strips()
				self.dragging = True
				self.strip_drag_start.x = event.x


	# Function to handle mute button release
	#	event: Mouse event
	def on_mute_release(self, event):
		self.toggle_mute()


	# Function to handle solo button release
	#	event: Mouse event
	def on_solo_release(self, event):
		self.toggle_solo()


#------------------------------------------------------------------------------
# Zynthian Mixer GUI Class
#------------------------------------------------------------------------------

class zynthian_gui_mixer(zynthian_gui_base.zynthian_gui_base):

	def __init__(self):
		super().__init__()
		self.zynmixer = self.zyngui.zynmixer

		self.buttonbar_config = [
			(0, 'MUTE\n[menu]'),
			(2, 'SOLO\n[snapshot]'),
			(1, ''),
			(3, 'CONTROL\n[options]')
		]

		self.pending_refresh_queue = set()
		self.redraw_main_flag = False

		# Geometry vars
		self.width=zynthian_gui_config.display_width
		self.height=zynthian_gui_config.body_height

		self.number_layers = 0 # Quantity of layers
		visible_chains = zynthian_gui_config.visible_mixer_strips # Maximum quantity of mixer strips to display (Defines strip width. Main always displayed.)
		if visible_chains < 1:
			# Automatic sizing if not defined in config 
			if self.width <= 400: visible_chains = 4
			elif self.width <= 600: visible_chains = 8
			elif self.width <= 800: visible_chains = 10
			elif self.width <= 1024: visible_chains = 12
			elif self.width <= 1280: visible_chains = 14
			else: visible_chains = 16

		self.fader_width = (self.width - 6 ) / (visible_chains + 1)
		self.legend_height = self.height * 0.05
		self.edit_height = self.height * 0.1
		
		self.fader_height = self.height - self.edit_height - self.legend_height - 2
		self.fader_bottom = self.height - self.legend_height
		self.fader_top = self.fader_bottom - self.fader_height
		self.balance_control_height = self.fader_height * 0.1
		self.balance_top = self.fader_top
		self.balance_control_width = self.width / 4 # Width of each half of balance control
		self.balance_control_centre = self.fader_width + self.balance_control_width

		# Arrays of GUI elements for mixer strips - Chains + Main
		self.visible_mixer_strips = [None] * visible_chains
		self.selected_chain_index = None
		self.highlighted_strip = None
		self.mixer_strip_offset = 0 # Index of first mixer strip displayed on far left
		self.selected_layer = None

		self.redraw_pending = False

		# Fader Canvas
		self.main_canvas = tkinter.Canvas(self.main_frame,
			height=self.height,
			width=self.width,
			bd=0, highlightthickness=0,
			bg = zynthian_gui_config.color_panel_bg)
		self.main_canvas.grid()

		# Create mixer strip UI objects
		for chain in range(len(self.visible_mixer_strips)):
			self.visible_mixer_strips[chain] = zynthian_gui_mixer_strip(self, 1 + self.fader_width * chain, 0, self.fader_width - 1, self.height, None)

		self.nofx_main_layer = zynthian_gui_mixer_main_layer()
		self.main_mixbus_strip = zynthian_gui_mixer_strip(self, self.width - self.fader_width - 1, 0, self.fader_width - 1, self.height, self.nofx_main_layer)
		self.main_mixbus_strip.zctrls = self.zyngui.zynmixer.zctrls[self.zyngui.zynmixer.get_max_channels()]

		# Horizontal scroll (via mouse wheel) area
		#legend_height = self.visible_mixer_strips[0].legend_height 
		self.horiz_scroll_bg = self.main_canvas.create_rectangle(0, self.height - 1, self.width, self.height, width=0)
		if os.environ.get("ZYNTHIAN_UI_ENABLE_CURSOR") == "1":
			self.main_canvas.tag_bind(self.horiz_scroll_bg, "<Button-4>", self.on_fader_wheel_up)
			self.main_canvas.tag_bind(self.horiz_scroll_bg, "<Button-5>", self.on_fader_wheel_down)

		self.zynmixer.enable_dpm(False) # Disable DPM by default - they get enabled when mixer is shown
		if zynthian_gui_config.show_cpu_status:
			self.meter_mode = self.METER_CPU
		else:
			self.meter_mode = self.METER_NONE # Don't show meter in status bar

		# Init touchbar
		self.init_buttonbar()

		self.set_title("Audio Mixer")


	# Function to redraw, if needed, the UI controls for all mixer strips
	def redraw_mixer_controls(self, force=False):
		for strip in self.visible_mixer_strips:
			strip.redraw_controls()
		self.main_mixbus_strip.redraw_controls()


	# Function to handle hiding display
	def hide(self):
		self.zynmixer.enable_dpm(False)
		super().hide()


	# Function to handle showing display
	def show(self):
		self.zyngui.screens["control"].unlock_controllers()
		self.refresh_visible_strips()
		if self.selected_chain_index == None:
			self.select_chain_by_index(0)
		else:
			self.select_chain_by_index(self.selected_chain_index)
		self.setup_zynpots()
		self.zynmixer.enable_dpm(True)
		super().show()


	# Function to refresh loading animation
	def refresh_loading(self):
		pass


	# Function to set flag to refresh all mixer strips
	def set_redraw_pending(self):
		self.redraw_pending = True


	# Function to refresh screen
	def refresh_status(self, status={}):
		if self.shown:
			super().refresh_status(status)
			self.main_mixbus_strip.draw_dpm()
			for strip in self.visible_mixer_strips:
				if not strip.hidden:
					strip.draw_dpm()
			if self.redraw_pending:
				# Redraw all strips
				self.pending_refresh_queue.clear()
				self.redraw_mixer_controls(True)
				self.redraw_pending = False
			else:
				# Redraw changed strips
				while self.pending_refresh_queue:
					self.visible_mixer_strips[self.pending_refresh_queue.pop()].redraw_controls()
				if self.redraw_main_flag:
					self.main_mixbus_strip.redraw_controls()


	#--------------------------------------------------------------------------
	# Mixer Functionality
	#--------------------------------------------------------------------------

	# Function to get a mixer strip object from a layer index
	# layer_index: Index of layer to get. If None, currently selected layer is used.
	def get_mixer_strip_from_layer_index(self, layer_index=None):
		if layer_index is None:
			layer_index = self.selected_chain_index
		if layer_index is None or layer_index < self.mixer_strip_offset:
			return None
		if layer_index < self.number_layers:
			return self.visible_mixer_strips[layer_index - self.mixer_strip_offset]
		else:
			return self.main_mixbus_strip


	# Function to select mixer strip associated with the specified layer
	# layer: Layer object
	# set_curlayer: True to select the layer
	def select_chain_by_layer(self, layer, set_curlayer=True):
		if layer.midi_chan == MAIN_CHANNEL_INDEX:
			self.select_chain_by_index(self.number_layers, set_curlayer)
			return

		i = 0
		for rl in self.zyngui.screens['layer'].root_layers:
			if rl == layer:
				self.select_chain_by_index(i, set_curlayer)
				return
			i += 1


	# Function to highlight the selected chain's strip
	def highlight_selected_chain(self):
		if self.selected_chain_index is not None:
			strip_on = self.get_mixer_strip_from_layer_index(self.selected_chain_index)
			if strip_on and strip_on!=self.highlighted_strip:
				if self.highlighted_strip is not None:
					self.highlighted_strip.set_highlight(False)
				strip_on.set_highlight(True)
				self.highlighted_strip = strip_on


	# Function to select chain by index
	#	chain_index: Index of chain to select
	def select_chain_by_index(self, chain_index, set_curlayer=True):
		if chain_index is None or chain_index < 0 :
			return

		if chain_index > self.number_layers:
			chain_index = self.number_layers
		self.selected_chain_index = chain_index

		if self.selected_chain_index < self.mixer_strip_offset:
			self.mixer_strip_offset = chain_index
			self.refresh_visible_strips()
		elif self.selected_chain_index >= self.mixer_strip_offset + len(self.visible_mixer_strips) and self.selected_chain_index != self.number_layers:
			self.mixer_strip_offset = self.selected_chain_index - len(self.visible_mixer_strips) + 1
			self.refresh_visible_strips()

		if self.selected_chain_index < self.number_layers:
			self.selected_layer = self.zyngui.screens['layer'].root_layers[self.selected_chain_index]
		else:
			self.selected_layer = self.main_mixbus_strip.layer

		self.highlight_selected_chain()

		if set_curlayer and self.selected_layer.engine:
			self.zyngui.set_curlayer(self.selected_layer) #TODO: Lose this re-entrant loop


	# Function refresh and populate visible mixer strips
	def refresh_visible_strips(self):

		layers = copy.copy(self.zyngui.screens['layer'].get_root_layers())
		main_fx_layer = self.zyngui.screens['layer'].get_main_fxchain_root_layer()

		# Get Global-FX layer if it exists...
		if main_fx_layer:
			self.main_mixbus_strip.set_layer(main_fx_layer)
			layers.remove(main_fx_layer)
		else:
			self.main_mixbus_strip.set_layer(self.nofx_main_layer)

		self.number_layers = len(layers)
		for offset in range(len(self.visible_mixer_strips)):
			index = self.mixer_strip_offset + offset
			if index >= self.number_layers:
				self.visible_mixer_strips[offset].set_layer(None)
				self.visible_mixer_strips[offset].zctrls = None
			else:
				self.visible_mixer_strips[offset].set_layer(layers[index])
				self.visible_mixer_strips[offset].zctrls = self.zyngui.zynmixer.zctrls[index]

		self.main_mixbus_strip.redraw_controls()
		self.highlight_selected_chain()


	# Function to detect if a layer is audio
	#	layer: Layer object
	#	returns: True if audio layer
	def is_audio_layer(self, layer):
		return isinstance(layer, zynthian_gui_mixer_main_layer) or isinstance(layer, zyngine.zynthian_layer) and layer.engine.type != 'MIDI Tool'


	#--------------------------------------------------------------------------
	# Main strip options menu
	#--------------------------------------------------------------------------

	def show_mainfx_options(self):
		options = OrderedDict()
		if self.zynmixer.get_mono(self.selected_layer.midi_chan):
			options["[x] Audio Mono"] = "Mono"
		else:
			options["[  ] Audio Mono"] = "Mono"
		if zynthian_gui_config.multichannel_recorder:
			if self.zyngui.audio_recorder.get_status():
				primed_option = None
			else:
				primed_option = "Primed"
			if self.zyngui.audio_recorder.is_primed(MAIN_CHANNEL_INDEX):
				options["[x] Recording Primed"] = primed_option
			else:
				options["[  ] Recording Primed"] = primed_option
		options["> Audio Chain ---------------"] = None
		options["Add Audio-FX"] = "Add"
		self.zyngui.screens['option'].config("Main Chain Options", options, self.mainfx_options_cb)
		self.zyngui.show_screen('option')


	def mainfx_options_cb(self, option, param):
		if param == "Add":
			self.zyngui.screens['layer'].add_fxchain_layer(MAIN_CHANNEL_INDEX)
		elif param == "Mono":
			self.zynmixer.toggle_mono(MAIN_CHANNEL_INDEX)
			self.show_mainfx_options()
		elif param == "Primed":
			self.zyngui.audio_recorder.toggle_prime(MAIN_CHANNEL_INDEX)
			self.show_mainfx_options()


	#--------------------------------------------------------------------------
	# Physical UI Control Management: Pots & switches
	#--------------------------------------------------------------------------

	# Function to handle switches press
	#	swi: Switch index [0=Layer, 1=Back, 2=Snapshot, 3=Select]
	#	t: Press type ["S"=Short, "B"=Bold, "L"=Long]
	#	returns True if action fully handled or False if parent action should be triggered
	def switch(self, swi, t):
		if swi == ENC_LAYER:
			if t == "S":
				self.toggle_mute()
				self.redraw_mixer_controls() #TODO: Optimise - just draw affected strip
				return True

		elif swi == ENC_BACK:
			if t == "S":
				#self.refresh_visible_strips()
				return True
				
		elif swi == ENC_SNAPSHOT:
			if t == "S":
				self.toggle_solo()
				self.redraw_mixer_controls()
				return True
			elif t == "B":
				# Implement MIDI learning!
				self.zyngui.cuia_learn()
				#self.zyngui.show_screen('snapshot')
				return True

		elif swi == ENC_SELECT:
			if isinstance(self.selected_layer, zyngine.zynthian_layer):
				if t == "S":
					self.zyngui.layer_control(self.selected_layer)
				elif t == "B":
					# Layer Options
					self.zyngui.screens['layer'].select(self.selected_chain_index)
					self.zyngui.screens['layer_options'].reset()
					self.zyngui.show_screen('layer_options')
			elif t == "B":
				self.show_mainfx_options()
			return True

		return False


	def setup_zynpots(self):
		lib_zyncore.setup_behaviour_zynpot(ENC_LAYER, 0, 0)
		lib_zyncore.setup_behaviour_zynpot(ENC_BACK, 0, 0)
		lib_zyncore.setup_behaviour_zynpot(ENC_SNAPSHOT, 0, 0)
		lib_zyncore.setup_behaviour_zynpot(ENC_SELECT, 0, 1)


	# Function to handle zynpot CB
	def zynpot_cb(self, i, dval):
		if not self.shown:
			return

		redraw_fader_offset = None
		redraw_main_fader = False
		if self.selected_layer and self.selected_layer.midi_chan != None:
			chan = self.selected_layer.midi_chan
		else:
			return

		# LAYER encoder adjusts selected chain's level
		if i == ENC_LAYER:
			self.zynmixer.zctrls[chan]['level'].nudge(dval)
			if chan == MAIN_CHANNEL_INDEX:
				redraw_main_fader = True
			else:
				self.pending_refresh_queue.add(self.selected_chain_index - self.mixer_strip_offset)

		# BACK encoder adjusts selected chain's balance/pan
		elif i == ENC_BACK:
			self.zynmixer.zctrls[chan]['balance'].nudge(dval)
			if self.selected_layer.midi_chan == MAIN_CHANNEL_INDEX:
				redraw_main_fader = True
			else:
				self.pending_refresh_queue.add(self.selected_chain_index - self.mixer_strip_offset)

		# SNAPSHOT encoder adjusts main mixbus level
		elif i == ENC_SNAPSHOT:
			self.zynmixer.zctrls[self.zynmixer.get_max_channels()]['level'].nudge(dval)
			self.redraw_main_flag = True

		# SELECT encoder moves chain selection
		elif i == ENC_SELECT:
			self.select_chain_by_index(self.selected_chain_index + dval)
			#logging.debug("Value SELECT: {}".format(self.selected_chain_index))


	# Function to handle CUIA ARROW_LEFT
	def arrow_left(self):
		self.select_chain_by_index(self.selected_chain_index - 1)


	# Function to handle CUIA ARROW_RIGHT
	def arrow_right(self):
		self.select_chain_by_index(self.selected_chain_index + 1)


	# Function to handle CUIA ARROW_UP
	def arrow_up(self):
		self.set_volume(self.get_volume() + 0.1)
		self.redraw_mixer_controls()


	# Function to handle CUIA ARROW_DOWN
	def arrow_down(self):
		self.set_volume(self.get_volume() - 0.1)
		self.redraw_mixer_controls()


	#--------------------------------------------------------------------------
	# OSC message handling
	#--------------------------------------------------------------------------


	# Function to handle OSC messages
	def osc(self, path, args, types, src):
		#TODO: This should be abstracted to zyngui class
#		print("zynthian_gui_mixer::osc", path, args, types)
		if path[:6] == "VOLUME" or path[:5] == "FADER":
			try:
				self.zynmixer.set_volume(args[0], int(path[5:]))
			except:
				pass
		elif path[:7] == "BALANCE":
			try:
				self.zynmixer.set_balance(args[0], int(path[7:]))
			except:
				pass
		elif path[:4] == "MUTE":
			try:
				self.zynmixer.set_mute(int(args[0]), int(path[4:]))
			except:
				pass
		elif path[:4] == "SOLO":
			try:
				self.zynmixer.set_solo(int(args[0]), int(path[4:]))
			except:
				pass
		elif path[:4] == "MONO":
			try:
				self.zynmixer.set_mono(int(args[0]), int(path[4:]))
			except:
				pass
		self.redraw_mixer_controls()


	#--------------------------------------------------------------------------
	# State Management (mainly used by snapshots)
	#--------------------------------------------------------------------------

	# Get full mixer state
	# Returns: List of mixer strips containing dictionary of each state value
	def get_state(self):
		state = []
		for strip in range(MAX_NUM_CHANNELS + 1):
			state.append({
				'level':self.zynmixer.get_level(strip),
				'balance':self.zynmixer.get_balance(strip),
				'mute':self.zynmixer.get_mute(strip),
				'solo':self.zynmixer.get_solo(strip),
				'mono':self.zynmixer.get_mono(strip)
				})
		return state


	# Set full mixer state
	# state: List of mixer strips containing dictionary of each state value
	def set_state(self, state):
		for index, strip in enumerate(state):
			if 'level' in strip:
				self.zynmixer.set_level(index, state['level'])
			if 'balance' in strip:
				self.zynmixer.set_balance(index, state['balance'])
			if 'mute' in strip:
				self.zynmixer.set_mute(index, state['mute'])
			if 'phase' in strip:
				self.zynmixer.set_phase(index, state['phase'])
			if 'solo' in strip and index < MAX_NUM_CHANNELS:
					self.zynmixer.set_solo(index, state['solo'])
			if 'mono' in strip:
				self.zynmixer.set_mono(index, state['mono'])
		self.refresh_visible_strips()


	# Reset mixer to default state
	def reset_state(self):
		for strip in range(MAX_NUM_CHANNELS + 1):
			self.zynmixer.set_level(strip, 0.8)
			self.zynmixer.set_balance(strip, 0)
			self.zynmixer.set_mute(strip, 0)
			self.zynmixer.set_phase(strip, 0)
			self.zynmixer.set_solo(strip, 0)
			self.zynmixer.set_mono(strip, 0)
		self.refresh_visible_strips()


	#--------------------------------------------------------------------------
	# GUI Event Management
	#--------------------------------------------------------------------------

	# Function to handle mouse wheel down when not over fader
	#	event: Mouse event
	def on_fader_wheel_down(self, event):
		if self.mixer_strip_offset < 1:
			return
		self.mixer_strip_offset -= 1
		self.refresh_visible_strips()


	# Function to handle mouse wheel up when not over fader
	#	event: Mouse event
	def on_fader_wheel_up(self, event):
		if self.mixer_strip_offset +  len(self.visible_mixer_strips) >= self.number_layers:
			return
		self.mixer_strip_offset += 1
		self.refresh_visible_strips()


<<<<<<< HEAD
	def toggle_midi_learn(self):
		self.zynmixer.zctrls[self.zynmixer.get_max_channels()]['level'].init_midi_learn()
		logging.warning("Not implemented")
		pass
=======
	# Function to handle CUIA SELECT_UP command (reversed to drive down screen with DOWN action)
	def select_up(self):
		self.zynpot_cb(zynthian_gui_config.ENC_SELECT, 1)


	# Function to handle CUIA SELECT_DOWN command
	def select_down(self):
		self.zynpot_cb(zynthian_gui_config.ENC_SELECT, -1)
>>>>>>> 6722ffba
<|MERGE_RESOLUTION|>--- conflicted
+++ resolved
@@ -951,14 +951,14 @@
 		redraw_fader_offset = None
 		redraw_main_fader = False
 		if self.selected_layer and self.selected_layer.midi_chan != None:
-			chan = self.selected_layer.midi_chan
+			chan = min(self.selected_layer.midi_chan, self.zynmixer.get_max_channels())
 		else:
 			return
 
 		# LAYER encoder adjusts selected chain's level
 		if i == ENC_LAYER:
 			self.zynmixer.zctrls[chan]['level'].nudge(dval)
-			if chan == MAIN_CHANNEL_INDEX:
+			if chan == self.zynmixer.get_max_channels():
 				redraw_main_fader = True
 			else:
 				self.pending_refresh_queue.add(self.selected_chain_index - self.mixer_strip_offset)
@@ -966,7 +966,7 @@
 		# BACK encoder adjusts selected chain's balance/pan
 		elif i == ENC_BACK:
 			self.zynmixer.zctrls[chan]['balance'].nudge(dval)
-			if self.selected_layer.midi_chan == MAIN_CHANNEL_INDEX:
+			if self.selected_layer.midi_chan == self.zynmixer.get_max_channels():
 				redraw_main_fader = True
 			else:
 				self.pending_refresh_queue.add(self.selected_chain_index - self.mixer_strip_offset)
@@ -1113,18 +1113,32 @@
 		self.refresh_visible_strips()
 
 
-<<<<<<< HEAD
+	# Function to handle CUIA SELECT_UP command (reversed to drive down screen with DOWN action)
+	def select_up(self):
+		self.zynpot_cb(zynthian_gui_config.ENC_SELECT, 1)
+
+
+	# Function to handle CUIA SELECT_DOWN command
+	def select_down(self):
+		self.zynpot_cb(zynthian_gui_config.ENC_SELECT, -1)
+
+
 	def toggle_midi_learn(self):
 		self.zynmixer.zctrls[self.zynmixer.get_max_channels()]['level'].init_midi_learn()
 		logging.warning("Not implemented")
 		pass
-=======
-	# Function to handle CUIA SELECT_UP command (reversed to drive down screen with DOWN action)
-	def select_up(self):
-		self.zynpot_cb(zynthian_gui_config.ENC_SELECT, 1)
-
-
-	# Function to handle CUIA SELECT_DOWN command
-	def select_down(self):
-		self.zynpot_cb(zynthian_gui_config.ENC_SELECT, -1)
->>>>>>> 6722ffba
+
+
+	def init_midi_learn(self):
+		#TODO: Implement init_midi_learn
+		pass
+
+
+	def cb_midi_learn(self, zctrl, chan, cc):
+		#TODO: Implement cb_midi_learn
+		pass
+
+
+	def end_midi_learn(self):
+		#TODO: Implement end_midi_learn
+		pass