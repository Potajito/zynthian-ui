#!/usr/bin/python3
# -*- coding: utf-8 -*-
#******************************************************************************
# ZYNTHIAN PROJECT: Zynthian GUI
# 
# Zynthian GUI Step-Sequencer Class
# 
# Copyright (C) 2015-2020 Fernando Moyano <jofemodo@zynthian.org>
# Copyright (C) 2015-2020 Brian Walton <brian@riban.co.uk>
#
#******************************************************************************
# 
# This program is free software; you can redistribute it and/or
# modify it under the terms of the GNU General Public License as
# published by the Free Software Foundation; either version 2 of
# the License, or any later version.
#
# This program is distributed in the hope that it will be useful,
# but WITHOUT ANY WARRANTY; without even the implied warranty of
# MERCHANTABILITY or FITNESS FOR A PARTICULAR PURPOSE. See the
# GNU General Public License for more details.
#
# For a full copy of the GNU General Public License see the LICENSE.txt file.
# 
#******************************************************************************

import sys
import os
import tkinter
import logging
import tkinter.font as tkFont
import jack
import json
import threading
import copy
from zyncoder import *

# Zynthian specific modules
from . import zynthian_gui_config

#------------------------------------------------------------------------------
# Zynthian Step-Sequencer GUI Class
#------------------------------------------------------------------------------

# Sequencer Defaults
MAX_PATTERNS		= 999
DEFAULT_BPM			= 120
# Menu Options
STEP_MENU_PATTERN	= 0
<<<<<<< HEAD
STEP_MENU_BPM		= 1
STEP_MENU_VELOCITY	= 2
STEP_MENU_STEPS		= 3
STEP_MENU_COPY		= 4
STEP_MENU_CLEAR		= 5
STEP_MENU_TRANSPOSE	= 6
STEP_MENU_MIDI		= 7
STEP_MENU_MIDI_START= 8
STEP_MENU_PLAYMODE	= 9
STEP_MENU_GRID		= 10
# Look & Feel Options
HEADER_BACKGROUND	= zynthian_gui_config.color_bg
CANVAS_BACKGROUND	= zynthian_gui_config.color_bg
GRID_BACKGROUND		= zynthian_gui_config.color_panel_bg
GRID_LINES			= zynthian_gui_config.color_tx
GRID_STRONG_LINES	= zynthian_gui_config.color_bg
SELECT_BORDER		= '#ff8717'
SELECT_THICKNESS	= 2
PLAYHEAD_CURSOR		= SELECT_BORDER
# Encoder use: 0=Layer, 1=Back, 2=Snapshot, 3=Select
ENC_MENU			= 0
=======
STEP_MENU_VELOCITY	= 1
STEP_MENU_STEPS		= 2
STEP_MENU_COPY		= 3
STEP_MENU_CLEAR		= 4
STEP_MENU_TRANSPOSE	= 5
STEP_MENU_MIDI		= 6
STEP_MENU_MIDI_START= 7
STEP_MENU_PLAYMODE	= 8
STEP_MENU_GRID		= 9
STEP_MENU_ROWS		= 10
SELECT_BORDER		= '#ff8717'
NOTE_ON_BORDER		= 'black'
PLAYHEAD_CURSOR		= '#cc701b'
CANVAS_BACKGROUND	= '#dddddd'
SELECT_THICKNESS	= 3
# Define encoder use: 0=Layer, 1=Back, 2=Snapshot, 3=Select
ENC_LAYER			= 0
>>>>>>> 599f70ed
ENC_BACK			= 1
ENC_SNAPSHOT		= 2
ENC_SELECT			= 3
ENC_MENU			= ENC_LAYER
ENC_NOTE			= ENC_SNAPSHOT
ENC_STEP			= ENC_SELECT

# Class implements step sequencer
class zynthian_gui_stepseq():
	
	my_data_dir = os.environ.get('ZYNTHIAN_MY_DATA_DIR',"/zynthian/zynthian-my-data")

	# Function to initialise class
	def __init__(self):
		self.redrawPlayhead = False # Flag indicating main process should redraw playhead
		self.playDirection = 1 # Direction of playhead [0, -1]
		self.clock = 0 # Count of MIDI clock pulses since last step [0..24]
		self.status = "STOP" # Play status [STOP | PLAY]
		self.playhead = 0 # Play head position in steps [0..gridColumns]
		self.pattern = 0 # Index of current pattern (zero indexed)
		# List of notes in selected pattern, indexed by step: each step is list of events, each event is list of (note,velocity)
		self.patterns = [] # List of patterns
		self.stepWidth = 40 # Grid column width in pixels (default 40)
		self.gridColumns = 16 # Quantity of columns in grid (default 16)
		self.keyOrigin = 60 # MIDI note number of top row in grid
		self.selectedCell = (self.playhead, self.keyOrigin) # Location of selected cell (step,note)
		#TODO: Get values from persistent storage
		self.menu = [{'title': 'Pattern', 'min': 1, 'max': MAX_PATTERNS, 'value': 1},
			{'title': 'Clock BPM', 'min': 0, 'max': 300, 'value': DEFAULT_BPM},
			{'title': 'Velocity', 'min': 0, 'max': 127, 'value': 100},
			{'title': 'Steps', 'min': 2, 'max': 64, 'value': 16},
			{'title': 'Copy pattern', 'min': 1, 'max': MAX_PATTERNS, 'value': 1},
			{'title': 'Clear pattern', 'min': 1, 'max': MAX_PATTERNS, 'value': 1},
			{'title': 'Transpose', 'min': -1, 'max': 2, 'value': 1},
			{'title': 'MIDI Channel', 'min': 1, 'max': 16, 'value': 1},
			{'title': 'Start mode', 'min': 0, 'max': 1, 'value': 0},
			{'title': 'Play mode', 'min': 0, 'max': 2, 'value': 0},
			{'title': 'Grid lines', 'min': 0, 'max': 8, 'value': 0},
			{'title': 'Rows', 'min': 1, 'max': 100, 'value': 16}]
		self.menuSelected = STEP_MENU_VELOCITY
		self.menuSelectMode = False # True to change selected menu value, False to change menu selection
		self.menuModeMutex = False # Flag to avoid updating menus whilst processing changes
		self.midiOutQueue = [] # List of events to be sent to MIDI output
		self.shown = False # True when GUI in view
		self.zyngui = zynthian_gui_config.zyngui # Zynthian GUI configuration

		# Geometry vars
		self.width=zynthian_gui_config.display_width
		self.height=zynthian_gui_config.display_height
		self.playheadHeight = 5
		self.titlebarHeight = int(self.height * 0.1)
		self.gridHeight = self.height - self.titlebarHeight - self.playheadHeight
		self.gridWidth = int(self.width * 0.9)
		self.pianoRollWidth = self.width - self.gridWidth
		self.updateRowHeight()

		# Main Frame
		self.main_frame = tkinter.Frame(zynthian_gui_config.top,
			width=zynthian_gui_config.display_width,
			height=zynthian_gui_config.display_height,
			bg=CANVAS_BACKGROUND)

		logging.info("Starting PyStep...")

		# Load pattern from file
		try:
			filename = self.my_data_dir + "/sequences/patterns.json"
			with open(filename) as f:
				self.patterns = json.load(f)
		except:
			logging.warning('Failed to load pattern file')
			self.patterns = [[[] for st in range(16)]] # Default to empty 16 step pattern

		# Draw pattern grid
<<<<<<< HEAD
		self.trackHeight = 0.9 * self.height / (self.gridRows + 1)
		self.pianoRollWidth = self.width * 0.1
		self.gridCanvas = tkinter.Canvas(self.main_frame,
			width=self.width * 0.9,
			height=self.trackHeight * self.gridRows,
			bd=0,
			highlightthickness=0,
			relief='flat')
=======
		self.gridCanvas = tkinter.Canvas(self.main_frame, width=self.gridWidth, height=self.rowHeight * self.menu[STEP_MENU_ROWS]['value'])
>>>>>>> 599f70ed
		self.gridCanvas.grid(row=1, column=1)

		# Draw title bar
<<<<<<< HEAD
		self.titleCanvas = tkinter.Canvas(self.main_frame,
			width=self.width,
			height=int(self.height * 0.1),
			bg=zynthian_gui_config.color_header_bg,
			bd=0,
			highlightthickness=0,
			relief='flat')
=======
		self.titleCanvas = tkinter.Canvas(self.main_frame, width=self.width, height=self.titlebarHeight, bg=zynthian_gui_config.color_header_bg)
>>>>>>> 599f70ed
		self.titleCanvas.grid(row=0, column=0, columnspan=2)

		self.titleCanvas.create_text(self.width - 2,
			int(self.height * 0.05),
			anchor="e",
			font=tkFont.Font(family=zynthian_gui_config.font_topbar[0], size=int(self.height * 0.05)),
			fill=zynthian_gui_config.color_panel_tx,
			tags="lblPattern")
		lblMenu = self.titleCanvas.create_text(2,
			int(self.height * 0.05),
			anchor="w",
			font=tkFont.Font(family=zynthian_gui_config.font_topbar[0], size=int(self.height * .05)),
			fill=zynthian_gui_config.color_panel_tx,
			tags="lblMenu")
		rectMenu = self.titleCanvas.create_rectangle(self.titleCanvas.bbox(lblMenu),
			fill=zynthian_gui_config.color_header_bg,
			width=0,
			tags="rectMenu")
		self.titleCanvas.tag_lower(rectMenu, lblMenu)
		self.refreshMenu()

		# Draw pianoroll
<<<<<<< HEAD
		self.pianoRoll = tkinter.Canvas(self.main_frame,
			width=self.pianoRollWidth,
			height=self.gridRows * self.trackHeight,
			bg="white",
			bd=0,
			highlightthickness=0,
			relief='flat')
=======
		self.pianoRoll = tkinter.Canvas(self.main_frame, width=self.pianoRollWidth, height=self.menu[STEP_MENU_ROWS]['value'] * self.rowHeight, bg="white")
>>>>>>> 599f70ed
		self.pianoRoll.grid(row=1, column=0)
		self.pianoRoll.bind("<ButtonPress-1>", self.pianoRollDragStart)
		self.pianoRoll.bind("<ButtonRelease-1>", self.pianoRollDragEnd)
		self.pianoRoll.bind("<B1-Motion>", self.pianoRollDragMotion)
<<<<<<< HEAD
		self.drawPianoroll()

=======
>>>>>>> 599f70ed
		# Draw playhead
		self.playCanvas = tkinter.Canvas(self.main_frame, height=self.playheadHeight, bg=CANVAS_BACKGROUND)
		self.playCanvas.create_rectangle(0, 0, self.stepWidth, self.playheadHeight, fill=PLAYHEAD_CURSOR, state="hidden", width=0, tags="playCursor")
		self.playCanvas.grid(row=2, column=1)

		self.loadPattern(self.menu[STEP_MENU_PATTERN]['value'] - 1)

		# Set up JACK interface
		jackClient = jack.Client("zynthstep")
		self.midiInput = jackClient.midi_inports.register("input")
		self.midiOutput = jackClient.midi_outports.register("output")
		jackClient.set_process_callback(self.onJackProcess)
		jackClient.activate()

		# Create MIDI Connections: TODO Move this to zynautoconnect
		try:
			jackClient.connect("zynthstep:output", "ZynMidiRouter:main_in")
		except:
			logging.error("Failed to connect StepSequencer to ZynMidiRouter")

		try:
			jackClient.connect("jack_midi_clock:mclk_out","zynthstep:input")
			self.zyngui.zyntransport.tempo(DEFAULT_BPM)
			self.zyngui.zyntransport.play()
		except:
			logging.error("Failed to connect StepSequencer to internal MIDI clock")
			try:
				jackClient.connect("a2j:MidiSport 2x2 [20] (capture): MidiSport 2x2 MIDI 1", "zynthstep:input")
			except:
				logging.error("Failed to connect StepSequencer to external MIDI clock")

	# Function to show GUI
	def show(self):
		if not self.shown:
			self.shown=True
			self.main_frame.grid()
			# Set up encoders
			if zyncoder.lib_zyncoder:
				# Encoder 0 (Layer): Not used
				pin_a=zynthian_gui_config.zyncoder_pin_a[ENC_BACK]
				pin_b=zynthian_gui_config.zyncoder_pin_b[ENC_BACK]
#				zyncoder.lib_zyncoder.setup_zyncoder(ENC_BACK,pin_a,pin_b,0,0,None,0,127,0)
				# Encoder 1 (Back): Select note
				pin_a=zynthian_gui_config.zyncoder_pin_a[ENC_NOTE]
				pin_b=zynthian_gui_config.zyncoder_pin_b[ENC_NOTE]
				zyncoder.lib_zyncoder.setup_zyncoder(ENC_NOTE,pin_a,pin_b,0,0,None,self.selectedCell[1],127,0)
				# Encoder 2 (Snapshot): Menu
				pin_a=zynthian_gui_config.zyncoder_pin_a[ENC_MENU]
				pin_b=zynthian_gui_config.zyncoder_pin_b[ENC_MENU]
				zyncoder.lib_zyncoder.setup_zyncoder(ENC_MENU,pin_a,pin_b,0,0,None,self.menuSelected,len(self.menu) - 1,0)
				# Encoder 3 (Select): Select step
				pin_a=zynthian_gui_config.zyncoder_pin_a[ENC_STEP]
				pin_b=zynthian_gui_config.zyncoder_pin_b[ENC_STEP]
				zyncoder.lib_zyncoder.setup_zyncoder(ENC_STEP,pin_a,pin_b,0,0,None,self.selectedCell[0],self.gridColumns - 1,0)

	# Function to hide GUI
	def hide(self):
		if self.shown:
			if self.menuSelectMode:
				self.toggleMenuMode(False)
			self.shown=False
			self.main_frame.grid_forget()
			self.savePatterns()

	# Function to handle start of pianoroll drag
	def pianoRollDragStart(self, event):
		self.pianoRollDragStartY = event.y

	# Function to handle pianoroll drag motion
	def pianoRollDragMotion(self, event):
		if event.y > self.pianoRollDragStartY + self.rowHeight and self.keyOrigin < 128 - self.menu[STEP_MENU_ROWS]['value']:
			self.keyOrigin = self.keyOrigin + 1
			self.pianoRollDragStartY = event.y
			self.drawGrid()
		elif event.y < self.pianoRollDragStartY - self.rowHeight and self.keyOrigin > 0:
			self.keyOrigin = self.keyOrigin - 1
			self.pianoRollDragStartY = event.y
			self.drawGrid()

	# Function to handle end of pianoroll drag
	def pianoRollDragEnd(self, event):
		self.pianoRollDragStartY = None

	# Function to draw the play head cursor
	def drawPlayhead(self):
		self.playCanvas.coords("playCursor", 1 + self.playhead * self.stepWidth, 0, self.playhead * self.stepWidth + self.stepWidth, self.rowHeight / 2)
		self.redrawPlayhead = False

	# Function to handle mouse click / touch
	#   event: Mouse event
	def onCanvasClick(self, event):
		closest = event.widget.find_closest(event.x, event.y)
		tags = self.gridCanvas.gettags(closest)
		self.toggleEvent(int(tags[0].split(',')[0]), [self.keyOrigin + int(tags[0].split(',')[1]), self.menu[STEP_MENU_VELOCITY]['value']])

	# Function to toggle note event
	#   step: step (column) index
	#   note: note list [note, velocity]
	def toggleEvent(self, step, note):
		if step < 0 or step >= self.gridColumns:
			return
		found = False
		for event in self.patterns[self.pattern][step]:
			if event[0] == note[0]:
				self.patterns[self.pattern][step].remove(event)
				found = True
				break
		if not found and note[1]:
			self.patterns[self.pattern][step].append(note)
			self.noteOn(note)
			self.noteOffTimer = threading.Timer(0.1, self.noteOff, [note]).start()
		if note[0] >= self.keyOrigin and note[0] < self.keyOrigin + self.menu[STEP_MENU_ROWS]['value']:
			self.selectCell(step, note[0])

	# Function to draw a grid cell
	#   step: Column index
	#   note: Row index
	def drawCell(self, col, row):
		if col >= self.gridColumns:
			return
		velocity = 0 # Black
		for note in self.patterns[self.pattern][col]:
			if note[0] == self.keyOrigin + row:
<<<<<<< HEAD
				velocity = note[1] * 2
				break
=======
				velocity = 200 - int(note[1] / 2)
>>>>>>> 599f70ed
		fill = "#%02x%02x%02x" % (velocity, velocity, velocity)
		if self.selectedCell == (col, row + self.keyOrigin):
			outline = SELECT_BORDER
			thickness = SELECT_THICKNESS
		else:
<<<<<<< HEAD
			outline = GRID_LINES
			thickness = 1
=======
			outline = NOTE_ON_BORDER
>>>>>>> 599f70ed
		cell = self.gridCanvas.find_withtag("%d,%d"%(col,row))
		x1 = 1 + col * self.stepWidth
		y1 = (self.menu[STEP_MENU_ROWS]['value'] - row) * self.rowHeight
		x2 = 1 + (col + 1) * self.stepWidth - SELECT_THICKNESS
		y2 = (self.menu[STEP_MENU_ROWS]['value'] - row - 1) * self.rowHeight + SELECT_THICKNESS
		if cell:
			# Update existing cell
			self.gridCanvas.itemconfig(cell, fill=fill, outline=outline)
			self.gridCanvas.coords(cell, x1, y1, x2, y2)
		else:
			# Create new cell
<<<<<<< HEAD
			cell = self.gridCanvas.create_rectangle(thickness + col * self.stepWidth, (self.gridRows - row) * self.trackHeight, (col + 1) * self.stepWidth - thickness, (self.gridRows - row - 1) * self.trackHeight + thickness, fill=fill, outline=outline, tags=("%d,%d"%(col,row)), width=thickness)
=======
			cell = self.gridCanvas.create_rectangle(x1, y1, x2, y2, fill=fill, outline=outline, tags=("%d,%d"%(col,row)), width=SELECT_THICKNESS)
>>>>>>> 599f70ed
			self.gridCanvas.tag_bind(cell, '<Button-1>', self.onCanvasClick)

	# Function to draw grid
	#   clearGrid: True to clear grid and create all new elements, False to reuse existing elements if they exist
	def drawGrid(self, clearGrid = False):
		if clearGrid:
			self.gridCanvas.delete(tkinter.ALL)
			self.stepWidth = int(self.gridWidth / self.gridColumns)
			self.drawPianoroll()
		# Delete existing note names
		for item in self.pianoRoll.find_withtag("notename"):
			self.pianoRoll.delete(item)
		# Redraw gridlines
		for item in self.gridCanvas.find_withtag("gridline"):
			self.gridCanvas.delete(item)
		for col in range(self.gridColumns):
			if self.menu[STEP_MENU_GRID]['value'] and col % self.menu[STEP_MENU_GRID]['value'] == 0:
				cell = self.gridCanvas.create_line(col * self.stepWidth - 1, 0, col * self.stepWidth - 1, self.menu[STEP_MENU_ROWS]['value'] * self.rowHeight, width=2, tags=("gridline"))
		# Draw cells of grid
		for row in range(self.menu[STEP_MENU_ROWS]['value']):
			for col in range(self.gridColumns):
				self.drawCell(col, row)
			# Update pianoroll keys
			key = (self.keyOrigin + row) % 12
			id = "row%d" % (row)
			if key in (0,2,4,5,7,9,11):
				self.pianoRoll.itemconfig(id, fill="white")
				if key == 0:
					self.pianoRoll.create_text((self.pianoRollWidth / 2, self.rowHeight * (self.menu[STEP_MENU_ROWS]['value'] - row - 0.5)), text="C%d (%d)" % ((self.keyOrigin + row) // 12 - 1, self.keyOrigin + row), font=tkFont.Font(family=zynthian_gui_config.font_topbar[0], size=int(self.rowHeight * 0.5)), fill=CANVAS_BACKGROUND, tags="notename")
			else:
				self.pianoRoll.itemconfig(id, fill="black")

	# Function to send MIDI note on
	#   note: List (MIDI note number, MIDI velocity)
	def noteOn(self, note):
		self.midiOutQueue.append((0x90 | (self.menu[STEP_MENU_MIDI]['value'] - 1), note[0], note[1]))

	# Function to send MIDI note off
	#   note: List (MIDI note number, MIDI velocity)
	def noteOff(self, note):
		self.midiOutQueue.append((0x80 | (self.menu[STEP_MENU_MIDI]['value'] - 1), note[0], note[1]))

	# Function to control play head
	#   command: Playhead command ["STOP" | "START" | "CONTINUE"]
	def setPlayState(self, command):
		if command == "START":
				logging.info("MIDI START")
				self.playhead = self.gridColumns - 1
				self.clock = 24
				self.status = "PLAY"
				self.playCanvas.coords("playCursor", 0, 0, self.stepWidth, self.rowHeight / 2)
				self.playCanvas.itemconfig("playCursor", state = 'normal')
		elif command == "CONTINUE":
				logging.info("MIDI CONTINUE")
				self.status = "PLAY"
				self.playCanvas.itemconfig("playCursor", state = 'normal')
		elif command == "STOP":
				logging.info("MIDI STOP")
				self.status = "STOP"
				self.playCanvas.itemconfig("playCursor", state = 'hidden')
				for note in self.patterns[self.pattern][self.playhead]:
					self.noteOff(note)

	# Function to handle JACK process events
	#   frames: Quantity of frames since last process event
	def onJackProcess(self, frames):
		for offset, data in self.midiInput.incoming_midi_events():
			if data[0] == b'\xf8':
				# MIDI Clock
				if self.status == "PLAY":
					self.clock = self.clock + 1
					if self.clock >= 6:
						# Time to process a time slot
						self.clock = 0
						for note in self.patterns[self.pattern][self.playhead]:
							self.noteOff(note)
						self.playhead = self.playhead + self.playDirection
						if self.playhead >= self.gridColumns:
							if self.menu[STEP_MENU_PLAYMODE]['value']:
								self.playhead = self.gridColumns - 2
								self.playDirection = -1
							else:
								self.playhead = 0
						elif self.playhead < 0:
							if self.menu[STEP_MENU_PLAYMODE]['value'] == 1:
								self.playhead = self.gridColumns - 1
							else:
								self.playhead = 1
								self.playDirection = 1
						for note in self.patterns[self.pattern][self.playhead]:
							self.noteOn(note)
						self.redrawPlayhead = True # Flag playhead needs redrawing
		self.midiOutput.clear_buffer();
		for out in self.midiOutQueue:
			self.midiOutput.write_midi_event(0, out)
		self.midiOutQueue.clear()

	# Function to draw pianoroll keys (does not fill key colour)
	def drawPianoroll(self):
		self.pianoRoll.delete(tkinter.ALL)
		for row in range(self.menu[STEP_MENU_ROWS]['value']):
			y = self.rowHeight * (self.menu[STEP_MENU_ROWS]['value'] - row)
			id = "row%d" % (row)
			id = self.pianoRoll.create_rectangle(0, y, self.pianoRollWidth, y - self.rowHeight, tags=id)

	# Function to update selectedCell
	#   step: Step (column) of selected cell
	#   note: Note number of selected cell
	def selectCell(self, step, note):
		if step >= self.gridColumns or step < 0:
			return
		if note >= self.keyOrigin + self.menu[STEP_MENU_ROWS]['value']:
			# Note is off top of display
			if note < 128:
				self.keyOrigin = note + 1 - self.menu[STEP_MENU_ROWS]['value']
			else:
				self.keyOrigin = 128 - self.menu[STEP_MENU_ROWS]['value']
			self.drawGrid()
		elif note < self.keyOrigin:
			self.keyOrigin = note
			self.drawGrid()
		else:
			previousSelected = self.selectedCell
			self.selectedCell = (step, note)
			self.drawCell(previousSelected[0], previousSelected[1]- self.keyOrigin) # Remove selection highlight
			self.drawCell(self.selectedCell[0], self.selectedCell[1] - self.keyOrigin)
		if zyncoder.lib_zyncoder:
			zyncoder.lib_zyncoder.set_value_zyncoder(ENC_NOTE, note)
			zyncoder.lib_zyncoder.set_value_zyncoder(ENC_STEP, step)

	# Function to save patterns to json file
	def savePatterns(self):
		filename=os.environ.get("ZYNTHIAN_MY_DATA_DIR", "/zynthian/zynthian-my-data") + "/sequences/patterns.json"
		os.makedirs(os.path.dirname(filename), exist_ok=True)
		try:
			with open(filename, 'w') as f:
				json.dump(self.patterns, f)
		except:
			logging.error("Failed to save step sequence")

	# Function to set menu value
	#   menuItem: Index of menu item
	#   value: Value to set menu item to
	def setMenuValue(self, menuItem, value):
		if menuItem >= len(self.menu) or value < self.menu[menuItem]['min'] or value > self.menu[menuItem]['max']:
			return
		Force = False
		self.menu[menuItem]['value'] = value

		if menuItem == STEP_MENU_VELOCITY:
			# Adjust velocity of selected cell
			currentStep = self.patterns[self.pattern][self.selectedCell[0]]
			for event in currentStep:
				if event[0] == self.selectedCell[1]:
					event[1] = value
					self.drawCell(self.selectedCell[0], self.selectedCell[1] - self.keyOrigin)
					return

		elif menuItem == STEP_MENU_BPM:
			self.zyngui.zyntransport.tempo(int(value))

		elif menuItem == STEP_MENU_PATTERN or menuItem == STEP_MENU_COPY:
			self.menu[STEP_MENU_COPY]['value'] = value # update copy value when pattern value changes
			self.menu[STEP_MENU_CLEAR]['value'] = value # update clear value when pattern value changes
			if value >= len(self.patterns):
				self.patterns.append([[],[],[],[],[],[],[],[]]) # Dynamically create extra patterns
			self.loadPattern(value - 1)

		elif menuItem == STEP_MENU_STEPS:
			for step in range(self.gridColumns, value):
				self.patterns[self.pattern].append([])
			self.gridColumns = value
			self.drawGrid(True)
			if zyncoder.lib_zyncoder:
				pin_a=zynthian_gui_config.zyncoder_pin_a[ENC_STEP]
				pin_b=zynthian_gui_config.zyncoder_pin_b[ENC_STEP]
				zyncoder.lib_zyncoder.setup_zyncoder(ENC_STEP,pin_a,pin_b,0,0,None,self.selectedCell[0],self.gridColumns - 1,0)

		elif menuItem == STEP_MENU_TRANSPOSE:
			# zyncoders only support positive integers so must use offset
			for step in range(self.gridColumns):
				for note in self.patterns[self.pattern][step]:
					note[0] = note[0] + value - 1
			if zyncoder.lib_zyncoder:
				zyncoder.lib_zyncoder.set_value_zyncoder(ENC_MENU, 1)
				zyncoder.lib_zyncoder.zynmidi_send_all_notes_off()
<<<<<<< HEAD

		self.drawGrid()
=======
		elif menuItem == STEP_MENU_ROWS:
			self.updateRowHeight()
			Force = True
		self.drawGrid(Force)

	# Function to calculate row height
	def updateRowHeight(self):
		self.rowHeight = int((self.gridHeight)  / (self.menu[STEP_MENU_ROWS]['value']))
>>>>>>> 599f70ed

	# Function to clear a pattern
	#	pattern: Index of the pattern to clear
	def clearPattern(self, pattern):
		if pattern < 0 or pattern > len(self.patterns):
			return
		for step in range(len(self.patterns[pattern])):
			self.patterns[pattern][step] = []

	# Function to copy pattern
	#	source: Index of pattern to copy from
	#	dest: Index of pattern to copy to
	def copyPattern(self, source, dest):
		if source < 0 or source > len(self.patterns) or dest < 0 or dest > len(self.patterns) or source == dest:
			return
		self.patterns[dest] = copy.deepcopy(self.patterns[source])
		if dest == self.pattern:
			self.loadPattern(dest)

	# Function to toggle menu mode between menu selection and data entry
	#	assertChange: True to assert changes, False to cancel changes
	def toggleMenuMode(self, assertChange = True):
		self.menuModeMutex = True
		self.menuSelectMode = not self.menuSelectMode
		if self.menuSelectMode:
			# Entered value edit mode
			self.titleCanvas.itemconfig("rectMenu", fill=zynthian_gui_config.color_hl)
			if zyncoder.lib_zyncoder:
				pin_a=zynthian_gui_config.zyncoder_pin_a[ENC_MENU]
				pin_b=zynthian_gui_config.zyncoder_pin_b[ENC_MENU]
				zyncoder.lib_zyncoder.setup_zyncoder(ENC_MENU,pin_a,pin_b,0,0,None,self.menu[self.menuSelected]['value'],self.menu[self.menuSelected]['max'],0)
		else:
			# Entered menu item select mode
			self.titleCanvas.itemconfig("rectMenu", fill=zynthian_gui_config.color_header_bg)
			if assertChange:
				if self.menuSelected == STEP_MENU_STEPS:
					self.removeObsoleteSteps()
				elif self.menuSelected == STEP_MENU_COPY:
					self.copyPattern(self.menu[STEP_MENU_PATTERN]['value'] - 1, self.pattern)
					self.menu[STEP_MENU_PATTERN]['value'] = self.pattern + 1
			elif self.menuSelected == STEP_MENU_STEPS:
				self.loadPattern(self.pattern)
			if zyncoder.lib_zyncoder:
				pin_a=zynthian_gui_config.zyncoder_pin_a[ENC_MENU]
				pin_b=zynthian_gui_config.zyncoder_pin_b[ENC_MENU]
				zyncoder.lib_zyncoder.setup_zyncoder(ENC_MENU,pin_a,pin_b,0,0,None,self.menuSelected,len(self.menu) - 1,0)
		self.refreshMenu()
		self.menuModeMutex = False

	# Function to remove steps that are not within current display window
	def removeObsoleteSteps(self):
		self.patterns[self.pattern] = self.patterns[self.pattern][:self.gridColumns]

	# Function to update menu display
	def refreshMenu(self):
		menuItem = self.menu[self.menuSelected]
		if self.menuSelected == STEP_MENU_MIDI_START:
			value = 'CONTINUE' if menuItem['value'] else 'START'
		elif self.menuSelected == STEP_MENU_PLAYMODE:
			if menuItem['value'] == 1:
				value = "Reverse"
			elif menuItem['value'] == 2:
				value = "Bounce"
			else:
				value = "Forward"
		elif self.menuSelected == STEP_MENU_GRID and menuItem['value'] == 0:
			value = "None"
		elif self.menuSelected == STEP_MENU_TRANSPOSE:
			value = "Up/Down"
		elif self.menuSelected == STEP_MENU_COPY:
			value = "%d => %d" % (self.menu[STEP_MENU_PATTERN]['value'], self.pattern + 1)
		else:
			value = menuItem['value']
		self.titleCanvas.itemconfig("lblMenu", text="%s: %s" % (menuItem['title'], value))
		self.titleCanvas.coords("rectMenu", self.titleCanvas.bbox("lblMenu"))

	# Function to handle menu change
	#   value: New value
	def onMenuChange(self, value):
		self.menuModeMutex = True
		if self.menuSelectMode:
			# Set menu value
			self.setMenuValue(self.menuSelected, value)
			self.refreshMenu()
		elif value >= 0 and value < len(self.menu):
			self.menuSelected = value
			self.refreshMenu()
			if zyncoder.lib_zyncoder:
				pin_a=zynthian_gui_config.zyncoder_pin_a[ENC_MENU]
				pin_b=zynthian_gui_config.zyncoder_pin_b[ENC_MENU]
				zyncoder.lib_zyncoder.setup_zyncoder(ENC_MENU,pin_a,pin_b,0,0,None,self.menuSelected,len(self.menu) - 1,0)
		self.menuModeMutex = False

	# Function to load new pattern
	def loadPattern(self, index):
		if index >= len(self.patterns) or index < 0:
			return
		self.pattern = index
		self.gridColumns = len(self.patterns[self.pattern])
		self.menu[STEP_MENU_STEPS]['value'] = self.gridColumns
		if self.playhead >= self.gridColumns:
			self.playhead = 0
		self.drawGrid(True)
		self.playCanvas.config(width=self.gridColumns * self.stepWidth)
		self.titleCanvas.itemconfig("lblPattern", text="Pattern %d" % (self.pattern + 1))
		if zyncoder.lib_zyncoder:
			pin_a=zynthian_gui_config.zyncoder_pin_a[ENC_STEP]
			pin_b=zynthian_gui_config.zyncoder_pin_b[ENC_STEP]
			zyncoder.lib_zyncoder.setup_zyncoder(ENC_STEP,pin_a,pin_b,0,0,None,self.selectedCell[0],self.gridColumns - 1,0)

	def refresh_loading(self):
		pass

	# Function to handle zyncoder polling
	def zyncoder_read(self):
		if not self.shown:
			return
		if zyncoder.lib_zyncoder:
			val=zyncoder.lib_zyncoder.get_value_zyncoder(ENC_NOTE)
			if val != self.selectedCell[1]:
				self.selectCell(self.selectedCell[0], val)
			val=zyncoder.lib_zyncoder.get_value_zyncoder(ENC_STEP)
			if val != self.selectedCell[0]:
				self.selectCell(val, self.selectedCell[1])
			val = zyncoder.lib_zyncoder.get_value_zyncoder(ENC_MENU)
			if self.menuSelectMode:
				# Change value
				if not self.menuModeMutex and val != self.menu[self.menuSelected]['value']:
					self.onMenuChange(val)
			else:
				# Change menu
				if not self.menuModeMutex and val != self.menuSelected:
					self.onMenuChange(val)
		if self.redrawPlayhead:
			self.drawPlayhead()

	# Function to handle CUIA SELECT_UP command
	def select_up(self):
		if zyncoder.lib_zyncoder:
			zyncoder.lib_zyncoder.set_value_zyncoder(ENC_SELECT, zyncoder.lib_zyncoder.get_value_zyncoder(ENC_SELECT) + 1)

	# Function to handle CUIA SELECT_DOWN command
	def select_down(self):
		if zyncoder.lib_zyncoder:
			value = zyncoder.lib_zyncoder.get_value_zyncoder(ENC_SELECT)
			if value > 0:
				zyncoder.lib_zyncoder.set_value_zyncoder(ENC_SELECT, value - 1)

	# Function to handle CUIA LAYER_UP command
	def layer_up():
		if zyncoder.lib_zyncoder:
			zyncoder.lib_zyncoder.set_value_zyncoder(ENC_LAYER, zyncoder.lib_zyncoder.get_value_zyncoder(ENC_LAYER) + 1)

	# Function to handle CUIA LAYER_DOWN command
	def layer_down():
		if zyncoder.lib_zyncoder:
			zyncoder.lib_zyncoder.set_value_zyncoder(ENC_LAYER, zyncoder.lib_zyncoder.get_value_zyncoder(ENC_LAYER) - 1)

	# Function to handle CUIA SNAPSHOT_UP command
	def snapshot_up():
		if zyncoder.lib_zyncoder:
			zyncoder.lib_zyncoder.set_value_zyncoder(ENC_SNAPSHOT, zyncoder.lib_zyncoder.get_value_zyncoder(ENC_SNAPSHOT) + 1)

	# Function to handle CUIA SNAPSHOT_DOWN command
	def snapshot_down():
		if zyncoder.lib_zyncoder:
			zyncoder.lib_zyncoder.set_value_zyncoder(ENC_SNAPSHOT, zyncoder.lib_zyncoder.get_value_zyncoder(ENC_SNAPSHOT) - 1)

	# Function to handle CUIA SELECT command
	def switch_select(self, t):
		self.switch(3, t)

	# Function to handle switch press
	#	switch: Switch index [0=Layer, 1=Back, 2=Snapshot, 3=Select]
	#	type: Press type ["S"=Short, "B"=Bold, "L"=Long]
	#	returns True if action fully handled or False if parent action should be triggered
	def switch(self, switch, type):
		if type == "L":
			return False # Don't handle any long presses
		if switch == ENC_BACK:
			if self.menuSelectMode:
				self.toggleMenuMode(False) # Disable data entry before exit
			else:
				return False
		if switch == ENC_MENU:
			if self.menuSelected == STEP_MENU_CLEAR:
				if type == "B":
					self.clearPattern(self.pattern)
					self.loadPattern(self.pattern)
			else:
				self.toggleMenuMode()
		if switch == ENC_NOTE:
			if self.status == "STOP":
				command = "CONTINUE" if self.menu[STEP_MENU_MIDI_START]['value'] else "START"
				self.setPlayState(command)
			else:
				self.setPlayState("STOP")
		if switch == ENC_STEP:
			self.toggleEvent(self.selectedCell[0], [self.selectedCell[1], self.menu[STEP_MENU_VELOCITY]['value']])
		return True # Tell parent that we handled all short and bold key presses
#------------------------------------------------------------------------------<|MERGE_RESOLUTION|>--- conflicted
+++ resolved
@@ -47,7 +47,6 @@
 DEFAULT_BPM			= 120
 # Menu Options
 STEP_MENU_PATTERN	= 0
-<<<<<<< HEAD
 STEP_MENU_BPM		= 1
 STEP_MENU_VELOCITY	= 2
 STEP_MENU_STEPS		= 3
@@ -58,36 +57,19 @@
 STEP_MENU_MIDI_START= 8
 STEP_MENU_PLAYMODE	= 9
 STEP_MENU_GRID		= 10
+STEP_MENU_ROWS		= 11
 # Look & Feel Options
 HEADER_BACKGROUND	= zynthian_gui_config.color_bg
 CANVAS_BACKGROUND	= zynthian_gui_config.color_bg
 GRID_BACKGROUND		= zynthian_gui_config.color_panel_bg
 GRID_LINES			= zynthian_gui_config.color_tx
 GRID_STRONG_LINES	= zynthian_gui_config.color_bg
+NOTE_ON_BORDER		= '#000000'
 SELECT_BORDER		= '#ff8717'
 SELECT_THICKNESS	= 2
 PLAYHEAD_CURSOR		= SELECT_BORDER
 # Encoder use: 0=Layer, 1=Back, 2=Snapshot, 3=Select
-ENC_MENU			= 0
-=======
-STEP_MENU_VELOCITY	= 1
-STEP_MENU_STEPS		= 2
-STEP_MENU_COPY		= 3
-STEP_MENU_CLEAR		= 4
-STEP_MENU_TRANSPOSE	= 5
-STEP_MENU_MIDI		= 6
-STEP_MENU_MIDI_START= 7
-STEP_MENU_PLAYMODE	= 8
-STEP_MENU_GRID		= 9
-STEP_MENU_ROWS		= 10
-SELECT_BORDER		= '#ff8717'
-NOTE_ON_BORDER		= 'black'
-PLAYHEAD_CURSOR		= '#cc701b'
-CANVAS_BACKGROUND	= '#dddddd'
-SELECT_THICKNESS	= 3
-# Define encoder use: 0=Layer, 1=Back, 2=Snapshot, 3=Select
 ENC_LAYER			= 0
->>>>>>> 599f70ed
 ENC_BACK			= 1
 ENC_SNAPSHOT		= 2
 ENC_SELECT			= 3
@@ -162,32 +144,22 @@
 			self.patterns = [[[] for st in range(16)]] # Default to empty 16 step pattern
 
 		# Draw pattern grid
-<<<<<<< HEAD
-		self.trackHeight = 0.9 * self.height / (self.gridRows + 1)
-		self.pianoRollWidth = self.width * 0.1
 		self.gridCanvas = tkinter.Canvas(self.main_frame,
-			width=self.width * 0.9,
-			height=self.trackHeight * self.gridRows,
+			width=self.gridWidth,
+			height=self.rowHeight * self.menu[STEP_MENU_ROWS]['value'],
 			bd=0,
 			highlightthickness=0,
 			relief='flat')
-=======
-		self.gridCanvas = tkinter.Canvas(self.main_frame, width=self.gridWidth, height=self.rowHeight * self.menu[STEP_MENU_ROWS]['value'])
->>>>>>> 599f70ed
 		self.gridCanvas.grid(row=1, column=1)
 
 		# Draw title bar
-<<<<<<< HEAD
 		self.titleCanvas = tkinter.Canvas(self.main_frame,
 			width=self.width,
-			height=int(self.height * 0.1),
+			height=self.titlebarHeight,
 			bg=zynthian_gui_config.color_header_bg,
 			bd=0,
 			highlightthickness=0,
 			relief='flat')
-=======
-		self.titleCanvas = tkinter.Canvas(self.main_frame, width=self.width, height=self.titlebarHeight, bg=zynthian_gui_config.color_header_bg)
->>>>>>> 599f70ed
 		self.titleCanvas.grid(row=0, column=0, columnspan=2)
 
 		self.titleCanvas.create_text(self.width - 2,
@@ -210,26 +182,18 @@
 		self.refreshMenu()
 
 		# Draw pianoroll
-<<<<<<< HEAD
 		self.pianoRoll = tkinter.Canvas(self.main_frame,
 			width=self.pianoRollWidth,
-			height=self.gridRows * self.trackHeight,
+			height=self.rowHeight*self.menu[STEP_MENU_ROWS]['value'],
 			bg="white",
 			bd=0,
 			highlightthickness=0,
 			relief='flat')
-=======
-		self.pianoRoll = tkinter.Canvas(self.main_frame, width=self.pianoRollWidth, height=self.menu[STEP_MENU_ROWS]['value'] * self.rowHeight, bg="white")
->>>>>>> 599f70ed
 		self.pianoRoll.grid(row=1, column=0)
 		self.pianoRoll.bind("<ButtonPress-1>", self.pianoRollDragStart)
 		self.pianoRoll.bind("<ButtonRelease-1>", self.pianoRollDragEnd)
 		self.pianoRoll.bind("<B1-Motion>", self.pianoRollDragMotion)
-<<<<<<< HEAD
-		self.drawPianoroll()
-
-=======
->>>>>>> 599f70ed
+
 		# Draw playhead
 		self.playCanvas = tkinter.Canvas(self.main_frame, height=self.playheadHeight, bg=CANVAS_BACKGROUND)
 		self.playCanvas.create_rectangle(0, 0, self.stepWidth, self.playheadHeight, fill=PLAYHEAD_CURSOR, state="hidden", width=0, tags="playCursor")
@@ -353,39 +317,28 @@
 		velocity = 0 # Black
 		for note in self.patterns[self.pattern][col]:
 			if note[0] == self.keyOrigin + row:
-<<<<<<< HEAD
-				velocity = note[1] * 2
+				velocity = int(note[1] / 2)
 				break
-=======
-				velocity = 200 - int(note[1] / 2)
->>>>>>> 599f70ed
 		fill = "#%02x%02x%02x" % (velocity, velocity, velocity)
 		if self.selectedCell == (col, row + self.keyOrigin):
 			outline = SELECT_BORDER
 			thickness = SELECT_THICKNESS
 		else:
-<<<<<<< HEAD
 			outline = GRID_LINES
+			#outline = NOTE_ON_BORDER
 			thickness = 1
-=======
-			outline = NOTE_ON_BORDER
->>>>>>> 599f70ed
 		cell = self.gridCanvas.find_withtag("%d,%d"%(col,row))
 		x1 = 1 + col * self.stepWidth
 		y1 = (self.menu[STEP_MENU_ROWS]['value'] - row) * self.rowHeight
-		x2 = 1 + (col + 1) * self.stepWidth - SELECT_THICKNESS
-		y2 = (self.menu[STEP_MENU_ROWS]['value'] - row - 1) * self.rowHeight + SELECT_THICKNESS
+		x2 = 1 + (col + 1) * self.stepWidth - thickness
+		y2 = (self.menu[STEP_MENU_ROWS]['value'] - row - 1) * self.rowHeight + thickness
 		if cell:
 			# Update existing cell
 			self.gridCanvas.itemconfig(cell, fill=fill, outline=outline)
 			self.gridCanvas.coords(cell, x1, y1, x2, y2)
 		else:
 			# Create new cell
-<<<<<<< HEAD
-			cell = self.gridCanvas.create_rectangle(thickness + col * self.stepWidth, (self.gridRows - row) * self.trackHeight, (col + 1) * self.stepWidth - thickness, (self.gridRows - row - 1) * self.trackHeight + thickness, fill=fill, outline=outline, tags=("%d,%d"%(col,row)), width=thickness)
-=======
-			cell = self.gridCanvas.create_rectangle(x1, y1, x2, y2, fill=fill, outline=outline, tags=("%d,%d"%(col,row)), width=SELECT_THICKNESS)
->>>>>>> 599f70ed
+			cell = self.gridCanvas.create_rectangle(x1, y1, x2, y2, fill=fill, outline=outline, tags=("%d,%d"%(col,row)), width=thickness)
 			self.gridCanvas.tag_bind(cell, '<Button-1>', self.onCanvasClick)
 
 	# Function to draw grid
@@ -572,19 +525,16 @@
 			if zyncoder.lib_zyncoder:
 				zyncoder.lib_zyncoder.set_value_zyncoder(ENC_MENU, 1)
 				zyncoder.lib_zyncoder.zynmidi_send_all_notes_off()
-<<<<<<< HEAD
-
-		self.drawGrid()
-=======
+
 		elif menuItem == STEP_MENU_ROWS:
 			self.updateRowHeight()
 			Force = True
+
 		self.drawGrid(Force)
 
 	# Function to calculate row height
 	def updateRowHeight(self):
 		self.rowHeight = int((self.gridHeight)  / (self.menu[STEP_MENU_ROWS]['value']))
->>>>>>> 599f70ed
 
 	# Function to clear a pattern
 	#	pattern: Index of the pattern to clear
